from collections.abc import Sequence
from enum import Enum
from pathlib import Path
from typing import Annotated, Optional, Union
from unittest.mock import Mock

import pytest
from typing_extensions import get_args

from magicgui import magicgui, register_type, type_map, type_registered, types, widgets
<<<<<<< HEAD
from magicgui._type_resolution import resolve_single_type
from magicgui.type_map import TypeMap
=======
from magicgui.type_map._type_map import _RETURN_CALLBACKS
>>>>>>> 674094fa


def test_forward_refs():
    """Test that forward refs parameter annotations get resolved."""

    @magicgui
    def testA(x: "tests.MyInt" = "1"):  # type: ignore  # noqa
        pass

    @magicgui
    def testB(x="1"):
        pass

    # because tests.MyInt is a subclass of int, it will be shown as a SpinBox
    assert isinstance(testA.x, widgets.SpinBox)
    # whereas without the forward ref type annotation, it would have been a LineEdit
    assert isinstance(testB.x, widgets.LineEdit)

    with pytest.raises(ImportError) as err:
        # bad forward ref
        @magicgui
        def testA(x: "testsd.MyInt" = "1"):  # type: ignore  # noqa
            pass

    assert "Magicgui could not resolve ForwardRef" in str(err.value)


@pytest.mark.parametrize(
    "cls, string", [("LineEdit", "str"), ("SpinBox", "int"), ("FloatSpinBox", "float")]
)
def test_pick_widget_builtins_forward_refs(cls, string):
    wdg = type_map.get_widget_class(annotation=string)[0]
    assert wdg.__name__ == cls


@pytest.mark.parametrize(
    "hint, expected_wdg",
    [
        (Annotated[int, {"min": 8, "max": 9}], widgets.SpinBox),
        (
            Annotated[float, {"widget_type": "FloatSlider", "step": 9}],
            widgets.FloatSlider,
        ),
        (
            Annotated[Annotated[int, {"widget_type": "Slider"}], {"max": 10}],
            widgets.Slider,
        ),
    ],
)
def test_annotated_types(hint, expected_wdg):
    wdg, options = type_map.get_widget_class(annotation=hint)
    assert wdg is expected_wdg
    for k, v in get_args(hint)[1].items():
        if k != "widget_type":
            assert options[k] == v


def test_forward_refs_return_annotation():
    """Test that forward refs return annotations get resolved."""

    @magicgui
    def testA() -> int:
        return 1

    @magicgui
    def testB() -> "tests.MyInt":  # type: ignore  # noqa
        return 1

    from tests import MyInt

    results = []
    register_type(MyInt, return_callback=lambda *x: results.append(x))

    testA()
    assert not results

    testB()
    gui, result, return_annotation = results[0]
    assert isinstance(gui, widgets.FunctionGui)
    assert result == 1
    # the forward ref has been resolved
    assert return_annotation is MyInt


def test_pathlike_annotation():
    import pathlib

    @magicgui(fn={"mode": "r"})
    def widget(fn: types.PathLike):
        print(fn)

    assert isinstance(widget.fn, widgets.FileEdit)
    assert widget.fn.mode is types.FileDialogMode.EXISTING_FILE

    # an equivalent union also works
    @magicgui(fn={"mode": "rm"})
    def widget2(fn: Union[bytes, pathlib.Path, str]):
        print(fn)

    assert isinstance(widget2.fn, widgets.FileEdit)
    assert widget2.fn.mode is types.FileDialogMode.EXISTING_FILES


def test_optional_type():
    @magicgui(x={"choices": ["a", "b"]})
    def widget(x: Optional[str] = None): ...

    assert isinstance(widget.x, widgets.ComboBox)
    assert widget.x.value is None
    assert None in widget.x.choices


def test_widget_options():
    """Test bugfix: widget options shouldn't persist to next widget."""
    E = Enum("E", ["a", "b", "c"])
    choice1 = widgets.create_widget(annotation=E)
    choice2 = widgets.create_widget(annotation=Optional[E])
    choice3 = widgets.create_widget(annotation=E)
    assert choice1._nullable is choice3._nullable is False
    assert choice2._nullable is True


def test_type_registered():
    assert isinstance(widgets.create_widget(annotation=Path), widgets.FileEdit)
    with type_registered(Path, widget_type=widgets.LineEdit):
        assert isinstance(widgets.create_widget(annotation=Path), widgets.LineEdit)
    assert isinstance(widgets.create_widget(annotation=Path), widgets.FileEdit)
    assert isinstance(
        widgets.create_widget(annotation=Sequence[Path]), widgets.FileEdit
    )


def test_type_registered_callbacks():
    _return_callbacks = TypeMap.global_instance()._return_callbacks

    @magicgui
    def func(a: int) -> int:
        return a

    assert not _return_callbacks[int]
    mock = Mock()
    func(1)
    mock.assert_not_called()

    cb = lambda g, v, r: mock(v)  # noqa
    cb2 = lambda g, v, r: None  # noqa

    with type_registered(int, return_callback=cb):
        func(2)
        mock.assert_called_once_with(2)
        mock.reset_mock()
        assert _return_callbacks[int] == [cb]
        register_type(int, return_callback=cb2)
        assert _return_callbacks[int] == [cb, cb2]

    func(3)
    mock.assert_not_called()
    assert _return_callbacks[int] == [cb2]


def test_type_registered_warns():
    """Test that type_registered warns if the type was changed during context."""
    assert isinstance(widgets.create_widget(annotation=Path), widgets.FileEdit)
    with pytest.warns(UserWarning, match="Type definition changed during context"):
        with type_registered(Path, widget_type=widgets.LineEdit):
            assert isinstance(widgets.create_widget(annotation=Path), widgets.LineEdit)
            register_type(Path, widget_type=widgets.TextEdit)
            assert isinstance(widgets.create_widget(annotation=Path), widgets.TextEdit)
    assert isinstance(widgets.create_widget(annotation=Path), widgets.FileEdit)


def test_type_registered_optional_callbacks():
    _return_callbacks = TypeMap.global_instance()._return_callbacks
    assert not _return_callbacks[int]
    assert not _return_callbacks[Optional[int]]

    @magicgui
    def func1(a: int) -> int:
        return a

    @magicgui
    def func2(a: int) -> Optional[int]:
        return a

    mock1 = Mock()
    mock2 = Mock()
    mock3 = Mock()

    register_type(int, return_callback=mock2)

    with type_registered(Optional[int], return_callback=mock1):
        func1(1)
        mock1.assert_called_once_with(func1, 1, int)
        mock1.reset_mock()
        func2(2)
        mock1.assert_called_once_with(func2, 2, Optional[int])
        mock1.reset_mock()
        mock2.assert_called_once_with(func1, 1, int)
        assert _return_callbacks[int] == [mock2, mock1]
        assert _return_callbacks[Optional[int]] == [mock1]
        register_type(Optional[int], return_callback=mock3)
        assert _return_callbacks[Optional[int]] == [mock1, mock3]

    assert _return_callbacks[Optional[int]] == [mock3]
    assert _return_callbacks[int] == [mock2, mock3]


def test_pick_widget_literal():
    from typing import Literal

    cls, options = type_map.get_widget_class(
        annotation=Annotated[Literal["a", "b"], {"widget_type": "RadioButtons"}]
    )
    assert cls == widgets.RadioButtons
    assert set(options["choices"]) == {"a", "b"}


def test_redundant_annotation() -> None:
    # just shouldn't raise
    @magicgui
<<<<<<< HEAD
    def f(a: Annotated[List[int], {"annotation": List[int]}]):
        pass

def test_multiple_type_maps():
    typemap1 = TypeMap()

    typemap1.register_type(int, widget_type=widgets.Slider)

    def f(a: int, b: str):
        pass

    fgui0 = magicgui(f)
    fgui1 = typemap1.magicgui(f)

    assert isinstance(fgui0[0], widgets.SpinBox)
    assert isinstance(fgui0[1], widgets.LineEdit)
    assert isinstance(fgui1[0], widgets.Slider)
    assert isinstance(fgui1[1], widgets.LineEdit)
=======
    def f(a: Annotated[list[int], {"annotation": list[int]}]):
        pass
>>>>>>> 674094fa
<|MERGE_RESOLUTION|>--- conflicted
+++ resolved
@@ -8,12 +8,7 @@
 from typing_extensions import get_args
 
 from magicgui import magicgui, register_type, type_map, type_registered, types, widgets
-<<<<<<< HEAD
-from magicgui._type_resolution import resolve_single_type
 from magicgui.type_map import TypeMap
-=======
-from magicgui.type_map._type_map import _RETURN_CALLBACKS
->>>>>>> 674094fa
 
 
 def test_forward_refs():
@@ -234,9 +229,9 @@
 def test_redundant_annotation() -> None:
     # just shouldn't raise
     @magicgui
-<<<<<<< HEAD
-    def f(a: Annotated[List[int], {"annotation": List[int]}]):
-        pass
+    def f(a: Annotated[list[int], {"annotation": list[int]}]):
+        pass
+
 
 def test_multiple_type_maps():
     typemap1 = TypeMap()
@@ -252,8 +247,4 @@
     assert isinstance(fgui0[0], widgets.SpinBox)
     assert isinstance(fgui0[1], widgets.LineEdit)
     assert isinstance(fgui1[0], widgets.Slider)
-    assert isinstance(fgui1[1], widgets.LineEdit)
-=======
-    def f(a: Annotated[list[int], {"annotation": list[int]}]):
-        pass
->>>>>>> 674094fa
+    assert isinstance(fgui1[1], widgets.LineEdit)