from enum import Enum
from typing import Optional, Union

import pytest

from magicgui import magicgui, register_type, types, widgets


def test_forward_refs():
    """Test that forward refs parameter annotations get resolved."""

    @magicgui
    def testA(x: "tests.MyInt" = "1"):  # type: ignore  # noqa
        pass

    @magicgui
    def testB(x="1"):
        pass

    # because tests.MyInt is a subclass of int, it will be shown as a SpinBox
    assert isinstance(testA.x, widgets.SpinBox)
    # whereas without the forward ref type annotation, it would have been a LineEdit
    assert isinstance(testB.x, widgets.LineEdit)

    with pytest.raises(ImportError) as err:
        # bad forward ref
        @magicgui
        def testA(x: "testsd.MyInt" = "1"):  # type: ignore  # noqa
            pass

    assert "Could not resolve the magicgui forward reference" in str(err.value)


def test_forward_refs_return_annotation():
    """Test that forward refs return annotations get resolved."""

    @magicgui
    def testA() -> int:
        return 1

    @magicgui
    def testB() -> "tests.MyInt":  # type: ignore  # noqa
        return 1

    from tests import MyInt

    results = []
    register_type(MyInt, return_callback=lambda *x: results.append(x))

    testA()
    assert not results

    testB()
    gui, result, return_annotation = results[0]
    assert isinstance(gui, widgets.FunctionGui)
    assert result == 1
    # the forward ref has been resolved
    assert return_annotation is MyInt


<<<<<<< HEAD
def test_pydantic_conint():
    pydantic = pytest.importorskip("pydantic")

    @magicgui
    def func(x: pydantic.conint(ge=100, le=200) = 150) -> int:
        return x
=======
def test_pathlike_annotation():
    import pathlib

    @magicgui(fn={"mode": "r"})
    def widget(fn: types.PathLike):
        print(fn)

    assert isinstance(widget.fn, widgets.FileEdit)
    assert widget.fn.mode is types.FileDialogMode.EXISTING_FILE

    # an equivalent union also works
    @magicgui(fn={"mode": "rm"})
    def widget2(fn: Union[bytes, pathlib.Path, str]):
        print(fn)

    assert isinstance(widget2.fn, widgets.FileEdit)
    assert widget2.fn.mode is types.FileDialogMode.EXISTING_FILES


def test_optional_type():
    @magicgui(x=dict(choices=["a", "b"]))
    def widget(x: Optional[str] = None):
        ...

    assert isinstance(widget.x, widgets.ComboBox)
    assert widget.x.value is None
    assert None in widget.x.choices


def test_widget_options():
    """Test bugfix: widget options shouldn't persist to next widget."""
    E = Enum("E", ["a", "b", "c"])
    choice1 = widgets.create_widget(annotation=E)
    choice2 = widgets.create_widget(annotation=Optional[E])
    choice3 = widgets.create_widget(annotation=E)
    assert choice1._nullable is choice3._nullable is False
    assert choice2._nullable is True
>>>>>>> ef899e1e
<|MERGE_RESOLUTION|>--- conflicted
+++ resolved
@@ -58,14 +58,14 @@
     assert return_annotation is MyInt
 
 
-<<<<<<< HEAD
 def test_pydantic_conint():
     pydantic = pytest.importorskip("pydantic")
 
     @magicgui
-    def func(x: pydantic.conint(ge=100, le=200) = 150) -> int:
+    def func(x: pydantic.conint(ge=100, le=200) = 150) -> int:  # type: ignore
         return x
-=======
+
+
 def test_pathlike_annotation():
     import pathlib
 
@@ -102,5 +102,4 @@
     choice2 = widgets.create_widget(annotation=Optional[E])
     choice3 = widgets.create_widget(annotation=E)
     assert choice1._nullable is choice3._nullable is False
-    assert choice2._nullable is True
->>>>>>> ef899e1e
+    assert choice2._nullable is True