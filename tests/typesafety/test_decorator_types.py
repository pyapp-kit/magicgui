# flake8: noqa
import pytest
from typing_extensions import reveal_type


# fmt: off
@pytest.mark.mypy_testing
def magicgui_return_types() -> None:

    from magicgui import magicgui

    def f(a) -> str:
<<<<<<< HEAD
        return 'hi'
=======
        return "hi"
>>>>>>> 913a6fd9

    reveal_type(magicgui())  # R: def [_R] (def (*Any, **Any) -> _R`-1) -> magicgui.widgets._function_gui.FunctionGui[_R`-1]
    reveal_type(magicgui(f))  # R: magicgui.widgets._function_gui.FunctionGui[builtins.str]
    reveal_type(magicgui(f)())  # R: builtins.str
    reveal_type(magicgui(main_window=True))  # R: def [_R] (def (*Any, **Any) -> _R`-1) -> magicgui.widgets._function_gui.MainFunctionGui[_R`-1]
    reveal_type(magicgui(main_window=True)(f))  # R: magicgui.widgets._function_gui.MainFunctionGui[builtins.str]
    reveal_type(magicgui(main_window=True)(f)())  # R: builtins.str


@pytest.mark.mypy_testing
def magic_factory_return_types() -> None:
    from magicgui import magic_factory

    def f(a) -> str:
<<<<<<< HEAD
        return 'hi'
=======
        return "hi"
>>>>>>> 913a6fd9

    reveal_type(magic_factory())  # R: def [_R] (def (*Any, **Any) -> _R`-1) -> magicgui._magicgui.MagicFactory[magicgui.widgets._function_gui.FunctionGui[_R`-1]]
    reveal_type(magic_factory(f))  # R: magicgui._magicgui.MagicFactory[magicgui.widgets._function_gui.FunctionGui[builtins.str]]
    reveal_type(magic_factory(f)())  # R: magicgui.widgets._function_gui.FunctionGui[builtins.str]
    reveal_type(magic_factory(f)()())  # R: builtins.str
    reveal_type(magic_factory(main_window=True))  # R: def [_R] (def (*Any, **Any) -> _R`-1) -> magicgui._magicgui.MagicFactory[magicgui.widgets._function_gui.MainFunctionGui[_R`-1]]
    reveal_type(magic_factory(main_window=True)(f))  # R: magicgui._magicgui.MagicFactory[magicgui.widgets._function_gui.MainFunctionGui[builtins.str]]
    reveal_type(magic_factory(main_window=True)(f)())  # R: magicgui.widgets._function_gui.MainFunctionGui[builtins.str]
    reveal_type(magic_factory(main_window=True)(f)()())  # R: builtins.str<|MERGE_RESOLUTION|>--- conflicted
+++ resolved
@@ -10,11 +10,7 @@
     from magicgui import magicgui
 
     def f(a) -> str:
-<<<<<<< HEAD
-        return 'hi'
-=======
         return "hi"
->>>>>>> 913a6fd9
 
     reveal_type(magicgui())  # R: def [_R] (def (*Any, **Any) -> _R`-1) -> magicgui.widgets._function_gui.FunctionGui[_R`-1]
     reveal_type(magicgui(f))  # R: magicgui.widgets._function_gui.FunctionGui[builtins.str]
@@ -29,11 +25,7 @@
     from magicgui import magic_factory
 
     def f(a) -> str:
-<<<<<<< HEAD
-        return 'hi'
-=======
         return "hi"
->>>>>>> 913a6fd9
 
     reveal_type(magic_factory())  # R: def [_R] (def (*Any, **Any) -> _R`-1) -> magicgui._magicgui.MagicFactory[magicgui.widgets._function_gui.FunctionGui[_R`-1]]
     reveal_type(magic_factory(f))  # R: magicgui._magicgui.MagicFactory[magicgui.widgets._function_gui.FunctionGui[builtins.str]]
