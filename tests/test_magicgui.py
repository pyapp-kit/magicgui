--- conflicted
+++ resolved
@@ -637,7 +637,16 @@
     assert isinstance(local_self_referencing_function(), widgets.FunctionGui)
 
 
-<<<<<<< HEAD
+def test_empty_function():
+    """Test that a function with no params works."""
+
+    @magicgui(call_button=True)
+    def f():
+        ...
+
+    f.show()
+
+
 def test_boolean_label():
     """Test that label can be used to set the text of a button widget."""
 
@@ -653,14 +662,4 @@
         def test2(check: bool, x=1):
             pass
 
-    assert "'text' and 'label' are synonymous for button widgets" in str(record[0])
-=======
-def test_empty_function():
-    """Test that a function with no params works."""
-
-    @magicgui(call_button=True)
-    def f():
-        ...
-
-    f.show()
->>>>>>> aaa4eb95
+    assert "'text' and 'label' are synonymous for button widgets" in str(record[0])