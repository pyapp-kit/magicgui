import datetime
import inspect
from enum import Enum
from pathlib import Path
from typing import Optional, Tuple
from unittest.mock import MagicMock, patch

import pytest
from typing_extensions import Annotated

from magicgui import magicgui, types, use_app, widgets
from magicgui.widgets import Container, request_values
from magicgui.widgets.bases import DialogWidget, ValueWidget
from tests import MyInt


# it's important that "qt" be last here, so that it's used for
# the rest of the tests
@pytest.fixture(scope="module", params=["ipynb", "qt"])
def backend(request):
    return request.param


# FIXME: this test needs to come before we start swapping backends between qt and ipynb
# in other tests, otherwise it causes a stack overflow in windows...
# I'm not sure why that is, but it likely means that switching apps mid-process is
# not a good idea.  This should be explored further and perhaps prevented... and
# testing might need to be reorganized to avoid this problem.
def test_bound_callable_catches_recursion():
    """Test that accessing widget.value raises an informative error message.

    (... rather than a recursion error)
    """

    # this should NOT raise here. the function should not be called greedily
    @magicgui(x={"bind": lambda x: x.value * 2})
    def f(x: int = 5):
        return x

    with pytest.raises(RuntimeError):
        assert f() == 10
    f.x.unbind()
    assert f() == 5

    # use `get_value` within the callback if you need to access widget.value
    f.x.bind(lambda x: x.get_value() * 4)
    assert f() == 20


@pytest.mark.parametrize(
    "WidgetClass",
    [
        getattr(widgets, n)
        for n in widgets.__all__
        if n
        not in (
            "Widget",
            "TupleEdit",
            "FunctionGui",
            "MainFunctionGui",
            "show_file_dialog",
            "request_values",
            "create_widget",
        )
    ],
)
def test_widgets(WidgetClass, backend):
    """Test that we can retrieve getters, setters, and signals for most Widgets."""
    app = use_app(backend)
    if not hasattr(app.backend_module, WidgetClass.__name__):
        pytest.skip(f"no {WidgetClass.__name__!r} in backend {backend!r}")
    wdg: widgets.Widget = WidgetClass()
    wdg.close()


expectations = (
    [{"value": 1}, widgets.SpinBox],
    [{"value": 1.0}, widgets.FloatSpinBox],
    [{"value": "hi"}, widgets.LineEdit],
    [{"value": "a", "options": {"choices": ["a", "b"]}}, widgets.Combobox],
    [{"value": 1, "widget_type": "Slider"}, widgets.Slider],
)


@pytest.mark.parametrize("kwargs, expect_type", expectations)
def test_create_widget(kwargs, expect_type):
    """Test that various values get turned into widgets."""
    wdg = widgets.create_widget(**kwargs)
    assert isinstance(wdg, expect_type)
    wdg.close()


expectations_annotation = (
    (int, widgets.SpinBox),
    (float, widgets.FloatSpinBox),
    (range, widgets.RangeEdit),
    (str, widgets.LineEdit),
    (bool, widgets.CheckBox),
    (slice, widgets.SliceEdit),
    (datetime.date, widgets.DateEdit),
    (datetime.time, widgets.TimeEdit),
    (datetime.datetime, widgets.DateTimeEdit),
)


@pytest.mark.parametrize("annotation, expected_type", expectations_annotation)
def test_create_widget_annotation(annotation, expected_type):
    wdg = widgets.create_widget(annotation=annotation)
    assert isinstance(wdg, expected_type)
    wdg.close()


# fmt: off
class MyBadWidget:
    """INCOMPLETE widget implementation and will error."""
    def _mgui_close_widget(self): ...
    def _mgui_get_visible(self): ...
    def _mgui_set_visible(self): ...
    def _mgui_get_enabled(self): ...
    def _mgui_set_enabled(self, enabled): ...
    def _mgui_get_parent(self): ...
    def _mgui_set_parent(self, widget): ...
    def _mgui_get_native_widget(self): return MagicMock()
    def _mgui_get_root_native_widget(self): ...
    def _mgui_bind_parent_change_callback(self, callback): ...
    def _mgui_render(self): ...
    def _mgui_get_width(self): ...
    def _mgui_set_width(self, value: int): ...
    def _mgui_get_min_width(self): ...
    def _mgui_set_min_width(self, value: int): ...
    def _mgui_get_max_width(self): ...
    def _mgui_set_max_width(self, value: int): ...
    def _mgui_get_height(self): ...
    def _mgui_set_height(self, value: int): ...
    def _mgui_get_min_height(self): ...
    def _mgui_set_min_height(self, value: int): ...
    def _mgui_get_max_height(self): ...
    def _mgui_set_max_height(self, value: int): ...
    def _mgui_get_value(self): ...
    def _mgui_set_value(self, value): ...
    def _mgui_bind_change_callback(self, callback): ...
    def _mgui_get_tooltip(self, value): ...
    # def _mgui_set_tooltip(self, value): ...


class MyValueWidget(MyBadWidget):
    """Complete protocol implementation... should work."""
    def _mgui_set_tooltip(self, value): ...
# fmt: on


def test_custom_widget():
    """Test that create_widget works with arbitrary backend implementations."""
    # by implementing the ValueWidgetProtocol, magicgui will know to wrap the above
    # widget with a widgets._bases.ValueWidget
    with pytest.warns(UserWarning, match="must accept a `parent` Argument"):
        wdg = widgets.create_widget(1, widget_type=MyValueWidget)  # type:ignore
    assert isinstance(wdg, ValueWidget)
    wdg.close()


def test_custom_widget_fails():
    """Test that create_widget works with arbitrary backend implementations."""
    with pytest.raises(TypeError) as err:
        widgets.create_widget(1, widget_type=MyBadWidget)  # type: ignore
    assert "does not implement 'WidgetProtocol'" in str(err)
    assert "Missing methods: {'_mgui_set_tooltip'}" in str(err)


def test_extra_kwargs_error():
    """Test that unrecognized kwargs gives a FutureWarning."""
    with pytest.raises(TypeError) as wrn:
        widgets.Label(unknown_kwarg="hi")
    assert "unexpected keyword argument" in str(wrn)


def test_autocall_no_runtime_error():
    """Make sure changing a value doesn't cause an autocall infinite loop."""

    @magicgui(auto_call=True, result_widget=True)
    def func(input=1):
        return round(input, 4)

    func.input.value = 2


def test_basic_widget_attributes():
    """Basic test coverage for getting/setting attributes."""
    widget = widgets.create_widget(value=1, name="my_name")
    container = widgets.Container(labels=False)
    assert widget.enabled
    widget.enabled = False
    assert not widget.enabled

    assert not widget.visible
    widget.show()
    assert widget.visible

    assert widget.parent is None
    container.append(widget)
    assert widget.parent is container
    widget.parent = None
    assert widget.parent is None
    assert widget.label == "my name"
    widget.label = "A different label"
    assert widget.label == "A different label"

    assert widget.param_kind == inspect.Parameter.POSITIONAL_OR_KEYWORD
    widget.param_kind = inspect.Parameter.KEYWORD_ONLY
    widget.param_kind = "positional_only"
    assert widget.param_kind == inspect.Parameter.POSITIONAL_ONLY
    with pytest.raises(KeyError):
        widget.param_kind = "not a proper param type"
    with pytest.raises(TypeError):
        widget.param_kind = 1

    assert repr(widget) == "SpinBox(value=1, annotation=None, name='my_name')"
    assert widget.options == {
        "max": 999,
        "min": 0,
        "step": None,
        "enabled": False,
        "visible": False,
    }
    widget.close()


def test_width_height():
    widget = widgets.create_widget(value=1, name="my_name")
    widget.show()
    assert widget.visible
    assert widget.width < 100

    widget.width = 150.01
    assert widget.width == 150
    widget.min_width = 100.01
    assert widget.min_width == 100
    widget.max_width = 200.01
    assert widget.max_width == 200

    widget.height = 150.01
    assert widget.height == 150
    widget.min_height = 100.01
    assert widget.min_height == 100
    widget.max_height = 200.01
    assert widget.max_height == 200


def test_tooltip():
    label = widgets.Label()
    assert not label.tooltip
    label.tooltip = "My Tooltip"
    assert label.tooltip == "My Tooltip"


def test_widget_resolves_forward_ref():
    """The annotation on a widget should always be a resolved type."""

    @magicgui
    def widget(x: "tests.MyInt"):  # type: ignore  # noqa
        pass

    assert widget.x.annotation is MyInt


def test_unhashable_choice_data():
    """Test that providing unhashable choice data is ok."""
    combo = widgets.ComboBox()
    assert not combo.choices
    combo.choices = ("a", "b", "c")
    assert combo.choices == ("a", "b", "c")
    combo.choices = (("a", [1, 2, 3]), ("b", [1, 2, 5]))
    assert combo.choices == ([1, 2, 3], [1, 2, 5])
    combo.choices = ("x", "y", "z")
    assert combo.choices == ("x", "y", "z")
    combo.close()


def test_bound_values():
    """Test that we can bind a "permanent" value override to a parameter."""

    @magicgui(x={"bind": 10})
    def f(x: int = 5):
        return x

    # bound values hide the widget by default
    assert not f.x.visible
    assert f() == 10
    f.x.unbind()
    assert f() == 5


def test_bound_unknown_type_annotation():
    """Test that we can bind a "permanent" value override to a parameter."""

    import numpy as np

    def _provide_value(_):
        return np.array(1)

    @magicgui(arr={"bind": _provide_value})
    def f(arr: np.ndarray) -> np.ndarray:
        return arr

    assert f() == np.array(1)


def test_binding_None():
    """Test that we can bind a "permanent" value override to a parameter."""

    @magicgui(x={"bind": None})
    def f(x: int = 5):
        return x

    assert f() is None
    f.x.unbind()
    assert f() == 5


def test_bound_values_visible():
    """Test that we force a bound widget to be visible."""

    @magicgui(x={"bind": 10, "visible": True})
    def f(x: int = 5):
        return x

    f.show()
    assert f.x.visible
    assert f() == 10
    f.x.unbind()
    assert f() == 5


def test_bound_callables():
    """Test that we can use a callable as a bound value."""

    @magicgui(x={"bind": lambda x: 10})
    def f(x: int = 5):
        return x

    assert f() == 10
    f.x.unbind()
    assert f() == 5


def test_bound_callable_without_calling():
    """Test that we can use a callable as a bound value, but return it directly."""

    def callback():
        return "hi"

    @magicgui
    def f(x: int = 5):
        return x

    assert f() == 5
    f.x.bind(callback, call=False)
    assert f() == callback
    assert f()() == "hi"


def test_bound_not_called():
    """Test that"""
    mock = MagicMock()
    f = magicgui(lambda a: None, a={"bind": mock})
    # the bind function should not be called when creating the widget
    mock.assert_not_called()
    # the bind function should be called when getting the value
    _ = f.a.value
    mock.assert_called_once_with(f.a)


def test_progressbar():
    """Test manually controlling a progressbar."""

    @magicgui(pbar={"min": 20, "max": 40, "step": 2, "value": 30})
    def t(pbar: widgets.ProgressBar):
        assert pbar.get_value() == 30
        pbar.decrement()
        assert pbar.get_value() == 28
        pbar.step = 5
        assert pbar.get_value() == 28
        pbar.increment()
        assert pbar.get_value() == 33
        pbar.decrement(10)
        assert pbar.get_value() == 23
        return pbar.get_value()

    assert t() == 23


def test_main_function_gui():
    """Test that main_window makes the widget a top level main window with menus."""

    @magicgui(main_window=True)
    def add(num1: int, num2: int) -> int:
        """Adds the given two numbers, returning the result.

        The function assumes that the two numbers can be added and does
        not perform any prior checks.

        Parameters
        ----------
        num1 , num2 : int
            Numbers to be added

        Returns
        -------
        int
            Resulting integer
        """

    assert not add.visible
    add.show()
    assert add.visible

    assert isinstance(add, widgets.MainFunctionGui)
    add._show_docs()
    assert isinstance(add._help_text_edit, widgets.TextEdit)
    assert add._help_text_edit.value.startswith("Adds the given two numbers")
    assert add._help_text_edit.read_only
    add.close()


def test_range_widget():
    args = (-100, 1000, 2)
    rw = widgets.RangeEdit(*args)
    v = rw.value
    assert isinstance(v, range)
    assert (v.start, v.stop, v.step) == args


def test_range_widget_max():
    # max will override and restrict the possible values
    rw = widgets.RangeEdit(-100, 250, 1, max=(0, 500, 1))
    v = rw.value
    assert isinstance(v, range)
    assert (rw.start.max, rw.stop.max, rw.step.max) == (0, 500, 1)

    with pytest.raises(ValueError):
        rw = widgets.RangeEdit(100, 300, 5, max=(0, 500, 5))


def test_range_widget_min():
    # max will override and restrict the possible values
    rw = widgets.RangeEdit(2, 1000, 5, min=(0, 500, 5))
    v = rw.value
    assert isinstance(v, range)
    assert (rw.start.min, rw.stop.min, rw.step.min) == (0, 500, 5)

    with pytest.raises(ValueError):
        rw = widgets.RangeEdit(-100, 1000, 5, min=(0, 500, 5))


def test_range_value_none():
    """Test that arg: int = None defaults to 0"""

    @magicgui
    def f(x: Optional[int] = None):  # type: ignore
        ...

    assert f.x.value == 0
    rw = widgets.SpinBox(value=None)
    assert rw.value == 0


@pytest.mark.parametrize(
    "value,maksimum", [(10, 999), (None, 999), (1000, 9999), (1500, 9999)]
)
def test_range_big_value(value, maksimum):
    rw = widgets.SpinBox(value=value)
    assert rw.value == (value if value is not None else 0)
    rw.max = maksimum


def test_range_negative_value():
    rw = widgets.SpinBox(value=-10)
    assert rw.value == -10
    assert rw.min == -10


def test_adaptive():
    """Turn on and off adaptive step."""

    rw = widgets.SpinBox()
    assert rw.adaptive_step
    assert rw.step is None
    rw.adaptive_step = False
    assert not rw.adaptive_step
    assert rw.step == 1
    rw.step = None
    assert rw.adaptive_step
    assert rw.step is None
    rw.step = 3
    assert not rw.adaptive_step
    assert rw.step == 3

    rw = widgets.SpinBox(step=2)
    assert not rw.adaptive_step
    assert rw.step == 2
    rw.adaptive_step = True
    assert rw.adaptive_step
    assert rw.step is None
    rw.adaptive_step = False
    assert not rw.adaptive_step
    assert rw.step == 2


def test_exception_range_out_of_range():
    with pytest.raises(ValueError):
        widgets.SpinBox(value=10000, max=1000)

    with pytest.raises(ValueError):
        widgets.SpinBox(value=-10, min=0)


def test_file_dialog_events():
    """Test that file dialog events emit the value of the line_edit."""
    fe = widgets.FileEdit(value="hi")
    mock = MagicMock()
    fe.changed.connect(mock)
    fe.line_edit.value = "world"
    mock.assert_called_once_with(Path("world"))


def test_file_dialog_button_events():
    """Test that clicking the file dialog button doesn't emit an event."""
    fe = widgets.FileEdit(value="hi")
    mock = MagicMock()
    fe.changed.connect(mock)
    with patch.object(fe, "_show_file_dialog", return_value=""):
        fe.choose_btn.changed.emit("value")
    mock.assert_not_called()
    assert fe.value == Path("hi")


def test_file_edit_values():
    cwd = Path(".").absolute()

    fe = widgets.FileEdit(mode=types.FileDialogMode.EXISTING_FILE)
    assert isinstance(fe.value, Path)

    fe.value = Path("hi")
    assert fe.value == cwd / "hi"

    fe = widgets.FileEdit(mode=types.FileDialogMode.EXISTING_FILE, nullable=True)
    assert fe.value is None

    fe.value = Path("hi")
    assert fe.value == cwd / "hi"

    fe.value = None
    assert fe.value is None

    fe = widgets.FileEdit(mode=types.FileDialogMode.EXISTING_FILES)
    assert fe.value == ()

    fe.value = Path("hi")
    assert fe.value == (cwd / "hi",)

    fe.value = (Path("hi"), Path("world"))
    assert fe.value == (cwd / "hi", cwd / "world")

    fe.value = ()
    assert fe.value == ()


def test_null_events():
    """Test that nullable widgets emit events when their null value is set"""
    wdg = widgets.ComboBox(choices=["a", "b"], nullable=True)
    mock = MagicMock()
    wdg.changed.connect(mock)
    wdg.value = "b"
    mock.assert_called_once()
    mock.reset_mock()
    wdg.value = None
    mock.assert_called_once()
    mock.reset_mock()

    wdg._nullable = False
    wdg.value = "a"
    mock.assert_called_once()
    mock.reset_mock()
    mock.assert_not_called()
    wdg.value = None
    mock.assert_not_called()


@pytest.mark.parametrize("WdgClass", [widgets.FloatSlider, widgets.FloatSpinBox])
@pytest.mark.parametrize("value", [1, 1e6, 1e12, 1e16, 1e22])
def test_extreme_floats(WdgClass, value):
    wdg = WdgClass(value=value, max=value * 10)
    assert round(wdg.value / value, 4) == 1
    assert round(wdg.max / value, 4) == 10

    mock = MagicMock()
    wdg.changed.connect(mock)
    wdg.value = value * 2
    mock.assert_called_once()
    assert round(mock.call_args[0][0] / value, 4) == 2

    _value = 1 / value
    wdg2 = WdgClass(value=_value, step=_value / 10, max=_value * 100)
    assert round(wdg2.value / _value, 4) == 1.0
    wdg.close()
    wdg2.close()


@pytest.mark.parametrize("Cls", [widgets.ComboBox, widgets.RadioButtons])
def test_categorical_widgets(Cls):
    wdg = Cls(
        value=1,
        choices=[("first option", 1), ("second option", 2), ("third option", 3)],
    )

    mock = MagicMock()
    wdg.changed.connect(mock)
    assert isinstance(wdg, widgets.bases.CategoricalWidget)
    assert wdg.value == 1
    assert wdg.current_choice == "first option"
    mock.assert_not_called()
    wdg.value = 2
    mock.assert_called_once_with(2)
    assert wdg.value == 2
    assert wdg.current_choice == "second option"
    assert wdg.choices == (1, 2, 3)

    wdg.del_choice("third option")
    assert wdg.choices == (1, 2)


@pytest.mark.parametrize(
    "Cls,value", [(widgets.ComboBox, "c3"), (widgets.Select, ["c2", "c3"])]
)
def test_reset_choices_emits_once(Cls, value):
    data = ["c1", "c2", "c3"]
    wdg = Cls(
        value=value,
        choices=lambda w: data,
    )

    mock = MagicMock()
    wdg.changed.connect(mock)
    mock.assert_not_called()
    data = ["d2", "d4"]
    wdg.reset_choices()
    mock.assert_called_once()
    data = ["d2", "d4", "d5"]
    wdg.reset_choices()
    mock.assert_called_once()


@pytest.mark.parametrize(
    "Cls,value1,value2",
    [(widgets.ComboBox, "c4", "c1"), (widgets.Select, ["c3", "c4"], ["c1", "c2"])],
)
def test_set_value_emits_once(Cls, value1, value2):
    wdg = Cls(
        value=value1,
        choices=["c1", "c2", "c3", "c4"],
    )

    mock = MagicMock()
    wdg.changed.connect(mock)
    mock.assert_not_called()
    wdg.value = value2
    mock.assert_called_once()
    wdg.value = value2
    mock.assert_called_once()


@pytest.mark.parametrize(
    "Cls,value", [(widgets.ComboBox, "c3"), (widgets.Select, ["c3", "c4"])]
)
def test_set_choices_emits_once(Cls, value):
    wdg = Cls(
        value=value,
        choices=["c1", "c2", "c3", "c4"],
    )

    mock = MagicMock()
    wdg.changed.connect(mock)
    mock.assert_not_called()
    wdg.choices = ["d2", "d4", "d5"]
    mock.assert_called_once()


class MyEnum(Enum):
    A = "a"
    B = "b"


@pytest.mark.parametrize("Cls", [widgets.ComboBox, widgets.RadioButtons])
def test_categorical_widgets_with_enums(Cls):
    wdg = Cls(value=MyEnum.A, choices=MyEnum)

    mock = MagicMock()
    wdg.changed.connect(mock)
    assert isinstance(wdg, widgets.bases.CategoricalWidget)
    assert wdg.value == MyEnum.A
    assert wdg.current_choice == "A"
    mock.assert_not_called()
    wdg.value = MyEnum.B
    mock.assert_called_once_with(MyEnum.B)
    assert wdg.value == MyEnum.B
    assert wdg.current_choice == "B"
    assert wdg.choices == tuple(MyEnum.__members__.values())
    wdg.close()


@pytest.mark.parametrize("Cls", [widgets.ComboBox, widgets.RadioButtons])
def test_categorical_change_choices(Cls):
    """Make sure we can change choices to more or fewer options."""
    a = tuple(range(10))
    wdg = Cls(choices=a)
    assert wdg.choices == a
    b = tuple(range(5))
    wdg.choices = b
    assert wdg.choices == b
    c = tuple(range(15))
    wdg.choices = c
    assert wdg.choices == c


@pytest.mark.parametrize("Cls", [widgets.ComboBox, widgets.RadioButtons])
def test_categorical_change_choices_callable(Cls):
    first_choices = ("a", "b")

    def get_choices(wdg):
        return ("c", "d")

    wdg = Cls(choices=first_choices)
    assert wdg.choices == first_choices
    assert wdg._default_choices == first_choices

    wdg.choices = get_choices

    assert wdg.choices == ("c", "d")
    assert wdg._default_choices == get_choices


@pytest.mark.skipif(use_app().backend_name != "qt", reason="only on qt")
def test_radiobutton_reset_choices():
    """Test that reset_choices doesn't change the number of buttons."""
    from qtpy.QtWidgets import QRadioButton

    wdg = widgets.RadioButtons(choices=["a", "b", "c"])
    assert len(wdg.native.findChildren(QRadioButton)) == 3
    wdg.reset_choices()
    assert len(wdg.native.findChildren(QRadioButton)) == 3


def test_tracking():
    slider = widgets.Slider(tracking=False)
    assert slider.tracking is False
    slider.tracking = True
    assert slider.tracking


def test_select_set_value():
    sel = widgets.Select(value=[1, 3, 4], choices=list(range(10)))
    assert sel.value == [1, 3, 4]
    sel.value = [1, 4, 8]
    assert sel.value == [1, 4, 8]


def test_slider_readeout():
    """Test that the slider readout spinbox visibility works."""
    # FIXME: ugly direct backend access.
    sld = widgets.Slider()
    sld.show()
    backend_slider = sld.native.children()[1]
    assert "SpinBox" in type(backend_slider).__name__
    assert backend_slider.isVisible()

    sld = widgets.Slider(readout=False)
    sld.show()
    backend_slider = sld.native.children()[1]
    assert not backend_slider.isVisible()

    sld = widgets.Slider(readout=True)
    sld.show()
    assert sld.native.children()[1].isVisible()
    sld.readout = False
    assert not sld.native.children()[1].isVisible()


def test_slice_edit_events():
    """Test that changed events of spin boxes inside a slice edit are
    observable from its parent."""
    start, stop, step = 0, 10, 1
    sl = widgets.SliceEdit(start, stop, step)
    container = widgets.Container(widgets=[sl])
    mock = MagicMock()
    container.changed.connect(mock)
    sl.start.changed.emit(sl.value)
    mock.assert_called()
    assert sl.value == slice(start, stop, step)


def test_pushbutton_click_signal():
    btn = widgets.PushButton(text="click me")
    mock = MagicMock()
    mock2 = MagicMock()
    btn.changed.connect(mock)
    btn.clicked.connect(mock2)
    btn.native.click()
    mock.assert_called_once()
    mock2.assert_called_once()


def test_pushbutton_icon(backend: str):
    use_app(backend)
    btn = widgets.PushButton(icon="mdi:folder")
<<<<<<< HEAD
    btn.set_icon("smile", "red")
=======
    btn.set_icon("play", "red")
>>>>>>> 2fa477db
    btn.set_icon(None)

    if backend == "qt":
        with pytest.warns(UserWarning, match="Could not set iconify icon"):
            btn.set_icon("bad:key")


def test_list_edit():
    """Test ListEdit."""
    from typing import List

    mock = MagicMock()

    list_edit = widgets.ListEdit(value=[1, 2, 3])
    list_edit.changed.connect(mock)
    assert list_edit.value == [1, 2, 3]
    assert list_edit.data == [1, 2, 3]
    assert mock.call_count == 0

    list_edit.btn_plus.changed()
    assert list_edit.value == [1, 2, 3, 3]
    assert list_edit.data == [1, 2, 3, 3]
    assert mock.call_count == 1
    mock.assert_called_with([1, 2, 3, 3])

    list_edit.btn_minus.changed()
    assert list_edit.value == [1, 2, 3]
    assert list_edit.data == [1, 2, 3]
    assert mock.call_count == 2
    mock.assert_called_with([1, 2, 3])

    list_edit.data[0] = 0
    assert list_edit.value == [0, 2, 3]
    assert list_edit.data == [0, 2, 3]
    assert mock.call_count == 3
    mock.assert_called_with([0, 2, 3])

    list_edit[0].value = 10
    assert list_edit.value == [10, 2, 3]
    assert list_edit.data == [10, 2, 3]
    assert mock.call_count == 4
    mock.assert_called_with([10, 2, 3])

    list_edit.data[:2] = [6, 5]  # type: ignore
    assert list_edit.value == [6, 5, 3]
    assert list_edit.data == [6, 5, 3]
    assert mock.call_count == 5
    mock.assert_called_with([6, 5, 3])

    del list_edit.data[0]
    assert list_edit.value == [5, 3]
    assert list_edit.data == [5, 3]
    assert mock.call_count == 6
    mock.assert_called_with([5, 3])

    list_edit.value = [2, 1]
    assert list_edit.value == [2, 1]
    assert list_edit.data == [2, 1]
    # NOTE: changed.blocked() does not restore
    assert mock.call_count == 7
    mock.assert_called_with([2, 1])

    @magicgui
    def f1(x=[2, 4, 6]):  # noqa: B006
        pass

    assert type(f1.x) is widgets.ListEdit
    assert f1.x._args_type is int
    assert f1.x.value == [2, 4, 6]

    @magicgui
    def f2(x: List[int]):
        pass

    assert type(f2.x) is widgets.ListEdit
    assert f2.x.annotation == List[int]
    assert f2.x._args_type is int
    assert f2.x.value == []
    f2.x.btn_plus.changed()
    assert f2.x.value == [0]

    @magicgui(
        x={"options": {"widget_type": "Slider", "min": -10, "max": 10, "step": 5}}
    )
    def f3(x: List[int] = [0]):  # noqa: B006
        pass

    assert type(f3.x) is widgets.ListEdit
    assert type(f3.x[0]) is widgets.Slider
    assert f3.x[0].min == -10
    assert f3.x[0].max == 10
    assert f3.x[0].step == 5

    @magicgui
    def f4(x: List[int] = ()):  # type: ignore
        pass

    assert type(f4.x) is widgets.ListEdit
    assert f4.x.annotation == List[int]
    assert f4.x._args_type is int
    assert f4.x.value == []
    f4.x.btn_plus.changed()
    assert type(f4.x[0]) is widgets.SpinBox
    assert f4.x.value == [0]

    @magicgui
    def f5(x: List[Annotated[int, {"max": 3}]]):
        pass

    assert type(f5.x) is widgets.ListEdit
    assert f5.x.annotation == List[int]
    f5.x.btn_plus.changed()
    assert f5.x[0].max == 3


def test_tuple_edit():
    """Test TupleEdit."""
    from typing import Tuple

    mock = MagicMock()

    tuple_edit = widgets.TupleEdit(value=(1, "a", 2.5))
    tuple_edit.changed.connect(mock)
    assert tuple_edit.value == (1, "a", 2.5)
    assert mock.call_count == 0

    tuple_edit[0].value = 2
    assert tuple_edit.value == (2, "a", 2.5)
    assert mock.call_count == 1
    mock.assert_called_with((2, "a", 2.5))

    tuple_edit.value = (2, "xyz", 1.0)
    assert tuple_edit.value == (2, "xyz", 1.0)
    assert mock.call_count == 2
    mock.assert_called_with((2, "xyz", 1.0))

    with pytest.raises(ValueError):
        tuple_edit.value = (2, "x")

    @magicgui
    def f1(x=(2, 4, 6)):
        pass

    assert type(f1.x) is widgets.TupleEdit
    assert f1.x.value == (2, 4, 6)

    @magicgui
    def f2(x: Tuple[int, str]):
        pass

    assert type(f2.x) is widgets.TupleEdit
    assert f2.x.annotation == Tuple[int, str]
    assert f2.x.value == (0, "")

    @magicgui
    def f3(x: Tuple[Annotated[int, {"max": 3}], str]):
        pass

    assert type(f3.x) is widgets.TupleEdit
    assert f2.x.annotation == Tuple[int, str]
    assert f3.x[0].max == 3


def test_request_values(monkeypatch):
    from unittest.mock import Mock

    container = Container()

    mock = Mock()

    def _exec(self, **k):
        mock()
        assert self.native.parent() is container.native
        return True

    monkeypatch.setattr(DialogWidget, "exec", _exec)
    vals = request_values(
        age={"value": 40},
        name={"annotation": str, "label": "Enter your name:"},
        title="Hi! Who are you?",
        parent=container,
    )
    assert vals == {"age": 40, "name": ""}
    mock.assert_called_once()

    mock.reset_mock()
    vals = request_values(
        values={"age": int, "name": str}, title="Hi! Who are you?", parent=container
    )
    assert vals == {"age": 0, "name": ""}
    mock.assert_called_once()


def test_range_slider():
    @magicgui(auto_call=True, range_value={"widget_type": "RangeSlider", "max": 500})
    def func(range_value: Tuple[int, int] = (20, 380)):
        print(range_value)

    assert isinstance(func.range_value, widgets.RangeSlider)
    assert func.range_value.max == 500
    assert func.range_value.value == (20, 380)


def test_float_range_slider():
    @magicgui(auto_call=True, range_value={"widget_type": "FloatRangeSlider", "max": 1})
    def func(range_value: Tuple[float, float] = (0.2, 0.8)):
        print(range_value)

    assert isinstance(func.range_value, widgets.FloatRangeSlider)
    assert func.range_value.max == 1
    assert func.range_value.value == (0.2, 0.8)


def test_literal():
    from typing import Literal, Set

    from typing_extensions import get_args

    Lit = Literal[None, "a", 1, True, b"bytes"]

    @magicgui
    def f(x: Lit):
        ...

    cbox = f.x
    assert type(cbox) is widgets.ComboBox
    assert cbox.choices == get_args(Lit)

    @magicgui
    def f(x: Set[Lit]):
        ...

    sel = f.x
    assert type(sel) is widgets.Select
    assert sel.choices == get_args(Lit)


def test_float_slider_readout():
    sld = widgets.FloatSlider(value=4, min=0.5, max=10.5)
    assert sld.value == 4
    assert sld._widget._readout_widget.value() == 4
    assert sld._widget._readout_widget.minimum() == 0.5
    assert sld._widget._readout_widget.maximum() == 10.5


def test_toolbar():
    tb = widgets.ToolBar()
    tb.add_button("test", callback=lambda: None)
    tb.add_separator()
    tb.add_spacer()
    tb.add_button("test2", callback=lambda: None)
    tb.icon_size = 26
    assert tb.icon_size == (26, 26)
    tb.clear()<|MERGE_RESOLUTION|>--- conflicted
+++ resolved
@@ -812,11 +812,7 @@
 def test_pushbutton_icon(backend: str):
     use_app(backend)
     btn = widgets.PushButton(icon="mdi:folder")
-<<<<<<< HEAD
-    btn.set_icon("smile", "red")
-=======
     btn.set_icon("play", "red")
->>>>>>> 2fa477db
     btn.set_icon(None)
 
     if backend == "qt":
