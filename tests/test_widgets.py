import inspect
from unittest.mock import MagicMock

import pytest
from tests import MyInt

from magicgui import magicgui, use_app, widgets
from magicgui.widgets._bases import ValueWidget


@pytest.mark.parametrize(
    "WidgetClass",
    [
        getattr(widgets, n)
        for n in widgets.__all__
        if n not in ("Widget", "FunctionGui", "MainFunctionGui")
    ],
)
def test_widgets(WidgetClass):
    """Test that we can retrieve getters, setters, and signals for most Widgets."""
    _ = WidgetClass()


expectations = (
    [{"value": 1}, widgets.SpinBox],
    [{"value": 1.0}, widgets.FloatSpinBox],
    [{"value": "hi"}, widgets.LineEdit],
    [{"value": "a", "options": {"choices": ["a", "b"]}}, widgets.Combobox],
    [{"value": 1, "widget_type": "Slider"}, widgets.Slider],
)


@pytest.mark.parametrize("kwargs, expect_type", expectations)
def test_create_widget(kwargs, expect_type):
    """Test that various values get turned into widgets."""
    assert isinstance(widgets.create_widget(**kwargs), expect_type)


# fmt: off
class MyBadWidget:
    """INCOMPLETE widget implementation and will error."""

    def _mgui_get_visible(self): ... # noqa
    def _mgui_set_visible(self): ... # noqa
    def _mgui_get_enabled(self): ... # noqa
    def _mgui_set_enabled(self, enabled): ... # noqa
    def _mgui_get_parent(self): ... # noqa
    def _mgui_set_parent(self, widget): ... # noqa
    def _mgui_get_native_widget(self): return MagicMock()  # noqa
    def _mgui_bind_parent_change_callback(self, callback): ... # noqa
    def _mgui_render(self): ... # noqa
    def _mgui_get_width(self): ... # noqa
    def _mgui_set_width(self, value: int): ... # noqa
    def _mgui_get_min_width(self): ... # noqa
    def _mgui_set_min_width(self, value: int): ... # noqa
    def _mgui_get_max_width(self): ... # noqa
    def _mgui_set_max_width(self, value: int): ... # noqa
    def _mgui_get_height(self): ... # noqa
    def _mgui_set_height(self, value: int): ... # noqa
    def _mgui_get_min_height(self): ... # noqa
    def _mgui_set_min_height(self, value: int): ... # noqa
    def _mgui_get_max_height(self): ... # noqa
    def _mgui_set_max_height(self, value: int): ... # noqa
    def _mgui_get_value(self): ... # noqa
    def _mgui_set_value(self, value): ... # noqa
    def _mgui_bind_change_callback(self, callback): ... # noqa
    def _mgui_get_tooltip(self, value): ... # noqa
    # def _mgui_set_tooltip(self, value): ... # noqa


class MyValueWidget(MyBadWidget):
    """Complete protocol implementation... should work."""

    def _mgui_set_tooltip(self, value): ... # noqa
# fmt: on


def test_custom_widget():
    """Test that create_widget works with arbitrary backend implementations."""
    # by implementing the ValueWidgetProtocol, magicgui will know to wrap the above
    # widget with a widgets._bases.ValueWidget
    assert isinstance(
        widgets.create_widget(1, widget_type=MyValueWidget), ValueWidget  # type:ignore
    )


def test_custom_widget_fails():
    """Test that create_widget works with arbitrary backend implementations."""
    with pytest.raises(TypeError) as err:
        widgets.create_widget(1, widget_type=MyBadWidget)  # type: ignore
    assert "does not implement 'WidgetProtocol'" in str(err)
    assert "Missing methods: {'_mgui_set_tooltip'}" in str(err)


def test_extra_kwargs_error():
    """Test that unrecognized kwargs gives a FutureWarning."""
    with pytest.raises(TypeError) as wrn:
        widgets.Label(unknown_kwarg="hi")
    assert "unexpected keyword argument" in str(wrn)


def test_autocall_no_runtime_error():
    """Make sure changing a value doesn't cause an autocall infinite loop."""

    @magicgui(auto_call=True, result_widget=True)
    def func(input=1):
        return round(input, 4)

    func.input.value = 2


def test_basic_widget_attributes():
    """Basic test coverage for getting/setting attributes."""
    widget = widgets.create_widget(value=1, name="my_name")
    container = widgets.Container(labels=False)
    assert widget.enabled
    widget.enabled = False
    assert not widget.enabled

    assert not widget.visible
    widget.show()
    assert widget.visible

    assert widget.parent is None
    container.append(widget)
    assert widget.parent is container.native
    widget.parent = None
    assert widget.parent is None
    assert widget.label == "my name"
    widget.label = "A different label"
    assert widget.label == "A different label"
    assert widget.width < 100
    widget.width = 150
    assert widget.width == 150

    assert widget.param_kind == inspect.Parameter.POSITIONAL_OR_KEYWORD
    widget.param_kind = inspect.Parameter.KEYWORD_ONLY
    widget.param_kind = "positional_only"
    assert widget.param_kind == inspect.Parameter.POSITIONAL_ONLY
    with pytest.raises(KeyError):
        widget.param_kind = "not a proper param type"
    with pytest.raises(TypeError):
        widget.param_kind = 1

    assert repr(widget) == "SpinBox(value=1, annotation=None, name='my_name')"
    assert widget.options == {
        "max": 1000,
        "min": 0,
        "step": 1,
        "enabled": False,
        "visible": False,
    }


def test_tooltip():
    label = widgets.Label()
    assert not label.tooltip
    label.tooltip = "My Tooltip"
    assert label.tooltip == "My Tooltip"


def test_container_widget():
    """Test basic container functionality."""
    container = widgets.Container(labels=False)
    labela = widgets.Label(value="hi", name="labela")
    labelb = widgets.Label(value="hi", name="labelb")
    container.append(labela)
    container.extend([labelb])
    # different ways to index
    assert container[0] == labela
    assert container["labelb"] == labelb
    assert container[:1] == [labela]
    assert container[-1] == labelb

    with pytest.raises(NotImplementedError):
        container[0] = "something"

    assert container.layout == "vertical"
    with pytest.raises(NotImplementedError):
        container.layout = "horizontal"

    assert all(x in dir(container) for x in ["labela", "labelb"])

    assert container.margins
    container.margins = (8, 8, 8, 8)
    assert container.margins == (8, 8, 8, 8)

    del container[1:]
    del container[-1]
    assert not container


def test_container_label_widths():
    """Test basic container functionality."""
    container = widgets.Container(layout="vertical")
    labela = widgets.Label(value="hi", name="labela")
    labelb = widgets.Label(value="hi", name="I have a very long label")

    def _label_width():
        measure = use_app().get_obj("get_text_width")
        return max(
            measure(w.label)
            for w in container
            if not isinstance(w, widgets._bases.ButtonWidget)
        )

    container.append(labela)
    before = _label_width()
    container.append(labelb)
    assert _label_width() > before


def test_labeled_widget_container():
    """Test that _LabeledWidgets follow their children."""
    from magicgui.widgets._concrete import _LabeledWidget

    w1 = widgets.Label(value="hi", name="w1")
    w2 = widgets.Label(value="hi", name="w2")
    container = widgets.Container(widgets=[w1, w2], layout="vertical")
    assert w1._labeled_widget
    lw = w1._labeled_widget()
    assert isinstance(lw, _LabeledWidget)
    assert not lw.visible
    container.show()
    assert w1.visible
    assert lw.visible
    w1.hide()
    assert not w1.visible
    assert not lw.visible
    w1.label = "another label"
    assert lw._label_widget.value == "another label"


def test_visible_in_container():
    """Test that visibility depends on containers."""
    w1 = widgets.Label(value="hi", name="w1")
    w2 = widgets.Label(value="hi", name="w2")
    w3 = widgets.Label(value="hi", name="w2", visible=False)
    container = widgets.Container(widgets=[w2, w3])
    assert not w1.visible
    assert not w2.visible
    assert not w3.visible
    assert not container.visible
    container.show()
    assert container.visible
    assert w2.visible
    assert not w3.visible
    w1.show()
    assert w1.visible


def test_delete_widget():
    """We can delete widgets from containers."""
    a = widgets.Label(name="a")
    container = widgets.Container(widgets=[a])
    # we can delete widgets
    del container.a
    with pytest.raises(AttributeError):
        getattr(container, "a")

    # they disappear from the layout
    with pytest.raises(ValueError):
        container.index(a)


def test_widget_resolves_forward_ref():
    """The annotation on a widget should always be a resolved type."""

    @magicgui
    def widget(x: "tests.MyInt"):  # type: ignore  # noqa
        pass

    assert widget.x.annotation is MyInt


def test_unhashable_choice_data():
    """Test that providing unhashable choice data is ok."""
    combo = widgets.ComboBox()
    assert not combo.choices
    combo.choices = ("a", "b", "c")
    assert combo.choices == ("a", "b", "c")
    combo.choices = (("a", [1, 2, 3]), ("b", [1, 2, 5]))
    assert combo.choices == ([1, 2, 3], [1, 2, 5])
    combo.choices = ("x", "y", "z")
    assert combo.choices == ("x", "y", "z")


def test_bound_values():
    """Test that we can bind a "permanent" value override to a parameter."""

    @magicgui(x={"bind": 10})
    def f(x: int = 5):
        return x

    # bound values hide the widget by default
    assert not f.x.visible
    assert f() == 10
    f.x.unbind()
    assert f() == 5


def test_binding_None():
    """Test that we can bind a "permanent" value override to a parameter."""

    @magicgui(x={"bind": None})
    def f(x: int = 5):
        return x

    assert f() is None
    f.x.unbind()
    assert f() == 5


def test_bound_values_visible():
    """Test that we force a bound widget to be visible."""

    @magicgui(x={"bind": 10, "visible": True})
    def f(x: int = 5):
        return x

    f.show()
    assert f.x.visible
    assert f() == 10
    f.x.unbind()
    assert f() == 5


def test_bound_callables():
    """Test that we can use a callable as a bound value."""

    @magicgui(x={"bind": lambda x: 10})
    def f(x: int = 5):
        return x

    assert f() == 10
    f.x.unbind()
    assert f() == 5


def test_bound_callable_without_calling():
    """Test that we can use a callable as a bound value, but return it directly."""

    def callback():
        return "hi"

    @magicgui
    def f(x: int = 5):
        return x

    assert f() == 5
    f.x.bind(callback, call=False)
    assert f() == callback
    assert f()() == "hi"


def test_bound_callable_catches_recursion():
    """Test that accessing widget.value raises an informative error message.

    (... rather than a recursion error)
    """

    @magicgui(x={"bind": lambda x: x.value * 2})
    def f(x: int = 5):
        return x

    with pytest.raises(RuntimeError):
        assert f() == 10
    f.x.unbind()
    assert f() == 5

    # use `get_value` within the callback if you need to access widget.value
    f.x.bind(lambda x: x.get_value() * 4)
    assert f() == 20


def test_reset_choice_recursion():
    """Test that reset_choices recursion works for multiple types of widgets."""
    x = 0

    def get_choices(widget):
        nonlocal x
        x += 1
        return list(range(x))

    @magicgui(c={"choices": get_choices})
    def f(c):
        pass

    assert f.c.choices == (0,)

    container = widgets.Container(widgets=[f])
    container.reset_choices()
    assert f.c.choices == (0, 1)
    container.reset_choices()
    assert f.c.choices == (0, 1, 2)


def test_progressbar():
    """Test manually controlling a progressbar."""

    @magicgui(pbar={"min": 20, "max": 40, "step": 2, "value": 30})
    def t(pbar: widgets.ProgressBar):
        assert pbar.get_value() == 32
        pbar.decrement()
        assert pbar.get_value() == 30
        pbar.step = 5
        assert pbar.get_value() == 35
        pbar.decrement(10)
        assert pbar.get_value() == 25


def test_container_indexing_with_native_mucking():
    """Mostly make sure that the inner model isn't messed up.

    keeping indexes with a manipulated native model *may* be something to do in future.
    """
    l1 = widgets.Label(name="l1")
    l2 = widgets.Label(name="l2")
    l3 = widgets.Label(name="l3")
    c = widgets.Container(widgets=[l1, l2, l3])
    assert c[-1] == l3
    # so far they should be in sync
    native = c.native.layout()
    assert native.count() == len(c)
    # much with native layout
    native.addStretch()
    # haven't changed the magicgui container
    assert len(c) == 3
    assert c[-1] == l3
    # though it has changed the native model
    assert native.count() == 4


def test_main_function_gui():
    """Test that main_window makes the widget a top level main window with menus."""

    @magicgui(main_window=True)
    def add(num1: int, num2: int) -> int:
        """Adds the given two numbers, returning the result.

        The function assumes that the two numbers can be added and does
        not perform any prior checks.

        Parameters
        ----------
        num1 , num2 : int
            Numbers to be added

        Returns
        -------
        int
            Resulting integer
        """

    assert not add.visible
    add.show()
    assert add.visible

    assert isinstance(add, widgets.MainFunctionGui)
    add._show_docs()
    assert isinstance(add._help_text_edit, widgets.TextEdit)
    assert add._help_text_edit.value.startswith("Adds the given two numbers")
    assert add._help_text_edit.read_only


def test_range_widget():
    args = (-100, 1000, 2)
    rw = widgets.RangeEdit(*args)
    v = rw.value
    assert isinstance(v, range)
    assert (v.start, v.stop, v.step) == args


def test_range_widget_max():
    # max will override and restrict the possible values
    rw = widgets.RangeEdit(-100, 1000, 2, max=(0, 500, 1))
    v = rw.value
    assert isinstance(v, range)
    assert (v.start, v.stop, v.step) == (-100, 500, 1)


def test_range_widget_min():
    # max will override and restrict the possible values
    rw = widgets.RangeEdit(-100, 1000, 2, min=(0, 500, 5))
    v = rw.value
    assert isinstance(v, range)
    assert (v.start, v.stop, v.step) == (0, 1000, 5)


<<<<<<< HEAD
def test_containers_show_nested_containers():
    """make sure showing a container shows a nested FunctionGui."""

    @magicgui
    def func(x: int, y: str):
        pass

    assert not func.visible
    c2 = widgets.Container(widgets=[func])
    assert not c2.visible
    c2.show()
    assert c2.visible and func.visible
=======
def test_file_dialog_events():
    """Test that file dialog events emit the value of the line_edit."""
    from pathlib import Path

    fe = widgets.FileEdit(value="hi")
    fe.changed = MagicMock(wraps=fe.changed)
    fe.line_edit.value = "world"
    fe.changed.assert_called_once_with(value=Path("world"))
>>>>>>> 70a7f835
<|MERGE_RESOLUTION|>--- conflicted
+++ resolved
@@ -487,7 +487,6 @@
     assert (v.start, v.stop, v.step) == (0, 1000, 5)
 
 
-<<<<<<< HEAD
 def test_containers_show_nested_containers():
     """make sure showing a container shows a nested FunctionGui."""
 
@@ -500,7 +499,8 @@
     assert not c2.visible
     c2.show()
     assert c2.visible and func.visible
-=======
+
+
 def test_file_dialog_events():
     """Test that file dialog events emit the value of the line_edit."""
     from pathlib import Path
@@ -508,5 +508,4 @@
     fe = widgets.FileEdit(value="hi")
     fe.changed = MagicMock(wraps=fe.changed)
     fe.line_edit.value = "world"
-    fe.changed.assert_called_once_with(value=Path("world"))
->>>>>>> 70a7f835
+    fe.changed.assert_called_once_with(value=Path("world"))