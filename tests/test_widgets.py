--- conflicted
+++ resolved
@@ -722,7 +722,17 @@
     assert sl.value == slice(start, stop, step)
 
 
-<<<<<<< HEAD
+def test_pushbutton_cick_signal():
+    btn = widgets.PushButton(text="click me")
+    mock = MagicMock()
+    mock2 = MagicMock()
+    btn.changed.connect(mock)
+    btn.clicked.connect(mock2)
+    btn.native.click()
+    mock.assert_called_once()
+    mock2.assert_called_once()
+
+
 def test_list_edit():
     """Test ListEdit."""
     list_edit = widgets.ListEdit(value=[1, 2, 3])
@@ -785,15 +795,4 @@
         pass
 
     assert type(f2.x) is widgets.TupleEdit
-    assert f2.x.value == (0, "")
-=======
-def test_pushbutton_cick_signal():
-    btn = widgets.PushButton(text="click me")
-    mock = MagicMock()
-    mock2 = MagicMock()
-    btn.changed.connect(mock)
-    btn.clicked.connect(mock2)
-    btn.native.click()
-    mock.assert_called_once()
-    mock2.assert_called_once()
->>>>>>> 7d4daec4
+    assert f2.x.value == (0, "")