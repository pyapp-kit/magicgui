--- conflicted
+++ resolved
@@ -4,13 +4,9 @@
 import pytest
 from tests import MyInt
 
-<<<<<<< HEAD
-from magicgui import magicgui, widgets
-from magicgui.widgets._table import _value_to_table_data
-=======
 from magicgui import magicgui, use_app, widgets
 from magicgui.widgets._bases import ValueWidget
->>>>>>> 002f9739
+from magicgui.widgets._table import _value_to_table_data
 
 
 @pytest.mark.parametrize(
@@ -198,7 +194,6 @@
         container.index(a)
 
 
-<<<<<<< HEAD
 dict_of_dicts = {
     "col_1": {"r1": 3, "r2": 2, "r3": 1, "r4": 0},
     "col_2": {"r2": "b", "r4": "d", "r3": "c", "r1": "a"},
@@ -239,7 +234,8 @@
     assert [tuple(i) for i in table.value[0]] == [
         tuple(i) for i in _value_to_table_data(data)[0]
     ]
-=======
+
+
 def test_widget_resolves_forward_ref():
     """The annotation on a widget should always be a resolved type."""
 
@@ -247,5 +243,4 @@
     def widget(x: "tests.MyInt"):  # type: ignore  # noqa
         pass
 
-    assert widget.x.annotation is MyInt
->>>>>>> 002f9739
+    assert widget.x.annotation is MyInt