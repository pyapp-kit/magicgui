import os
import re
import runpy
import sys
from glob import glob
from pathlib import Path

import pytest

from magicgui import type_map, use_app


@pytest.mark.parametrize(
    "fname",
    [
        f
        for f in glob("docs/**/*.md", recursive=True)
        if "_build" not in f and Path(f).read_text(encoding="utf-8").startswith("-")
    ],
)
def test_doc_code_cells(fname, globalns=globals()):
    """Make sure that all code cells in documentation perform as expected."""
    text = Path(fname).read_text()
    code_cells = re.findall(r"```{code-cell}[^\n]+\n(.*?)`{3}", text, re.S)
    for cell in code_cells:
        header = re.search(r"-{3}(.+?)-{3}", cell, re.S)
        if header:
            cell = cell.replace(header.group(), "")
            if "warns" in header.group():
                with pytest.warns(None):
                    exec(cell, globalns)
                continue
            if "raises-exception" in header.group():
                with pytest.raises(Exception):
                    exec(cell, globalns)
                continue
        exec(cell, globalns)


@pytest.mark.parametrize(
    "fname", [f for f in glob("examples/*.py") if "napari" not in f]
)
def test_examples(fname):
    """Make sure that all code cells in documentation perform as expected."""
    if "table.py" in fname and os.name == "nt" and sys.version_info < (3, 8):
        pytest.mark.skip()
        return
    app = use_app()
    app.start_timer(0, app.quit)
    try:
        runpy.run_path(fname)
    except ImportError as e:
        if "Numpy required to use images" in str(e):
            pytest.skip("numpy unavailable: skipping image example")
    finally:
        if "waveform" in fname:
<<<<<<< HEAD
            type_map._TYPE_DEFS.pop(int)
            type_map._TYPE_DEFS.pop(float)
=======
            type_map._TYPE_DEFS.pop(int, None)
            type_map._TYPE_DEFS.pop(float, None)
>>>>>>> 988e119f
<|MERGE_RESOLUTION|>--- conflicted
+++ resolved
@@ -54,10 +54,5 @@
             pytest.skip("numpy unavailable: skipping image example")
     finally:
         if "waveform" in fname:
-<<<<<<< HEAD
-            type_map._TYPE_DEFS.pop(int)
-            type_map._TYPE_DEFS.pop(float)
-=======
             type_map._TYPE_DEFS.pop(int, None)
-            type_map._TYPE_DEFS.pop(float, None)
->>>>>>> 988e119f
+            type_map._TYPE_DEFS.pop(float, None)