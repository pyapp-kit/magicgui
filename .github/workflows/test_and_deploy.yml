name: tests

on:
  push:
    branches:
      - main
    tags:
      - "v*" # Push events to matching v*, i.e. v1.0, v20.15.10
  pull_request:
    branches:
      - main
  workflow_dispatch:

jobs:
  test:
    name: ${{ matrix.platform }} (${{ matrix.python-version }}) ${{ matrix.backend }}
    runs-on: ${{ matrix.platform }}
    strategy:
      fail-fast: false
      matrix:
        python-version: ["3.7", "3.8", "3.9"]
        platform: [ubuntu-latest, macos-latest, windows-latest]
        include:
          # until pyside2 is available for 3.10
          - python-version: '3.10'
<<<<<<< HEAD
            platform: ubuntu-latest
=======
            backend: pyqt
            platform: ubuntu-latest
          - python-version: '3.10'
>>>>>>> bac0d699
            backend: pyqt
          - python-version: '3.10'
            platform: ubuntu-latest
            backend: pyqt6
          - python-version: '3.10'
            platform: ubuntu-latest
            backend: pyside6
          - python-version: '3.10'
            platform: macos-latest
<<<<<<< HEAD
=======
          - python-version: '3.10'
>>>>>>> bac0d699
            backend: pyqt
          - python-version: '3.10'
            platform: windows-latest
            backend: pyqt
    steps:
      - uses: actions/checkout@v2
      - name: Set up Python ${{ matrix.python-version }}
        uses: actions/setup-python@v2
        with:
          python-version: ${{ matrix.python-version }}
      - uses: tlambert03/setup-qt-libs@v1
      - name: Install dependencies
        run: |
          python -m pip install --upgrade pip
          pip install setuptools tox tox-gh-actions
      - name: Test with tox
        uses: GabrielBB/xvfb-action@v1
        with:
          run: tox
        env:
          PLATFORM: ${{ matrix.platform }}
          BACKEND:  ${{ matrix.backend }}
      - name: Coverage
        if: runner.os == 'Linux'
        uses: codecov/codecov-action@v2
        with:
          fail_ci_if_error: true

  deploy:
    needs: test
    runs-on: ubuntu-latest
    if: ${{ github.repository == 'napari/magicgui' && contains(github.ref, 'tags') }}
    steps:
      - uses: actions/checkout@v2
      - name: Set up Python
        uses: actions/setup-python@v2
        with:
          python-version: "3.x"
      - name: Install dependencies
        run: |
          python -m pip install --upgrade pip
          pip install -U setuptools setuptools_scm wheel twine
      - name: Build and publish
        env:
          TWINE_USERNAME: __token__
          TWINE_PASSWORD: ${{ secrets.TWINE_API_KEY }}
        run: |
          git tag
          python setup.py sdist bdist_wheel
          twine upload dist/*<|MERGE_RESOLUTION|>--- conflicted
+++ resolved
@@ -20,17 +20,11 @@
       matrix:
         python-version: ["3.7", "3.8", "3.9"]
         platform: [ubuntu-latest, macos-latest, windows-latest]
+        backend: [pyqt5, pyside2]
         include:
           # until pyside2 is available for 3.10
           - python-version: '3.10'
-<<<<<<< HEAD
-            platform: ubuntu-latest
-=======
-            backend: pyqt
-            platform: ubuntu-latest
-          - python-version: '3.10'
->>>>>>> bac0d699
-            backend: pyqt
+            backend: pyqt5
           - python-version: '3.10'
             platform: ubuntu-latest
             backend: pyqt6
@@ -39,14 +33,7 @@
             backend: pyside6
           - python-version: '3.10'
             platform: macos-latest
-<<<<<<< HEAD
-=======
-          - python-version: '3.10'
->>>>>>> bac0d699
-            backend: pyqt
-          - python-version: '3.10'
-            platform: windows-latest
-            backend: pyqt
+            backend: pyqt5
     steps:
       - uses: actions/checkout@v2
       - name: Set up Python ${{ matrix.python-version }}
