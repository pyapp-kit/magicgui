--- conflicted
+++ resolved
@@ -42,11 +42,6 @@
         uses: codecov/codecov-action@v1
 
   deploy:
-<<<<<<< HEAD
-    needs: test
-    runs-on: ubuntu-latest
-=======
->>>>>>> bea5f2db
     if: ${{ github.repository == 'napari/magicgui' && contains(github.ref, 'tags') }}
     needs: test
     runs-on: ubuntu-latest
