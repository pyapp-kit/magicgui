name: tests

concurrency:
  group: ${{ github.workflow }}-${{ github.ref }}
  cancel-in-progress: true

on:
  push:
    branches: [main]
    tags: [v*]
  pull_request:
  workflow_dispatch:
  schedule:
    - cron: "0 0 * * *" # run once a day

jobs:
  test:
    name: Test
    uses: pyapp-kit/workflows/.github/workflows/test-pyrepo.yml@v1
    with:
      os: ${{ matrix.os }}
      python-version: ${{ matrix.python-version }}
      qt: ${{ matrix.qt }}
      pip-install-pre-release: ${{ github.event_name == 'schedule' }}
      report-failures: ${{ github.event_name == 'schedule' }}
    secrets: inherit
    strategy:
      fail-fast: false
      matrix:
        python-version: ["3.8", "3.9", "3.10", "3.11"]
        os: [ubuntu-latest, macos-latest, windows-latest]
        qt: [pyqt5, pyside2]
        include:
          - python-version: "3.10"
            os: ubuntu-latest
            qt: pyqt6
          - python-version: "3.10"
            os: ubuntu-latest
            qt: pyside6
          - python-version: "3.12"
            os: ubuntu-latest
            qt: pyqt6
        exclude:
          - python-version: "3.11"
<<<<<<< HEAD
            qt: pyside2

  test-min-reqs:
    name: Test min reqs
    uses: pyapp-kit/workflows/.github/workflows/test-pyrepo.yml@main
    with:
      os: ${{ matrix.os }}
      python-version: ${{ matrix.python-version }}
      qt: ${{ matrix.qt }}
      pip-install-min-reqs: true
    secrets: inherit
    strategy:
      fail-fast: false
      matrix:
        python-version: ["3.8", "3.9", "3.10", "3.11"]
        os: [ubuntu-latest]
        qt: [pyqt5]
=======
            backend: pyside2

    steps:
      - uses: actions/checkout@v4
      - name: Set up Python ${{ matrix.python-version }}
        uses: actions/setup-python@v5
        with:
          python-version: ${{ matrix.python-version }}
      - uses: tlambert03/setup-qt-libs@v1.7
      - name: Install dependencies
        run: python -m pip install --upgrade hatch

      - name: Test
        uses: aganders3/headless-gui@v2
        with:
          run: hatch -v run +backend=${{ matrix.backend }} test:run

      - name: Coverage
        uses: codecov/codecov-action@v4
        with:
          token: ${{ secrets.CODECOV_TOKEN }}
>>>>>>> d3f8979b

  test-pydantic1:
    name: Test pydantic1
    runs-on: ubuntu-latest

    steps:
      - uses: actions/checkout@v4
      - uses: actions/setup-python@v5
        with:
          python-version: "3.11"

      - uses: tlambert03/setup-qt-libs@v1.7

      - name: Install dependencies
        run: |
          python -m pip install -e .
          python -m pip install pytest 'pydantic<2' attrs pytest-cov pyqt6

      - name: Test
        uses: aganders3/headless-gui@v2
        with:
          run: pytest tests/test_ui_field.py -v --color=yes --cov=magicgui --cov-report=xml

      - uses: codecov/codecov-action@v4
        with:
          token: ${{ secrets.CODECOV_TOKEN }}

  test-dependents:
    uses: pyapp-kit/workflows/.github/workflows/test-dependents.yml@v1
    with:
      dependency-repo: ${{ matrix.package }}
      dependency-ref: ${{ matrix.package-version }}
      dependency-extras: ${{ matrix.package-extras || 'testing' }}
      host-extras: "testing"
      qt: pyqt5
      python-version: "3.10"
      post-install-cmd: "python -m pip install pytest-pretty"
      pytest-args: ${{ matrix.pytest-args }}
    strategy:
      fail-fast: false
      matrix:
        include:
          - package: napari/napari
            pytest-args: napari/_tests/test_magicgui.py
          - package: napari/napari
            package-version: "v0.4.18"
            pytest-args: napari/_tests/test_magicgui.py
          - package: hanjinliu/magic-class
          - package: stardist/stardist-napari
            package-extras: test
            pytest-args: stardist_napari
          - package: 4DNucleome/PartSeg
            package-extras: test
            pytest-args: package/tests/test_PartSeg/test_napari_widgets.py

  deploy:
    needs: test
    runs-on: ubuntu-latest
    if: ${{ github.repository == 'pyapp-kit/magicgui' && contains(github.ref, 'tags') }}
    steps:
      - uses: actions/checkout@v4
        with:
          fetch-depth: 0
      - name: Set up Python
        uses: actions/setup-python@v5
        with:
          python-version: "3.x"
      - name: Install dependencies
        run: |
          python -m pip install --upgrade pip
          pip install -U setuptools setuptools_scm wheel twine build
      - name: Build
        run: |
          git tag
          python -m build
          twine check dist/*
      - name: Create Release
        uses: softprops/action-gh-release@v1
        with:
          files: dist/*
          body_path: ${{ github.workspace }}/CHANGELOG.md
      - name: Publish
        env:
          TWINE_USERNAME: __token__
          TWINE_PASSWORD: ${{ secrets.TWINE_API_KEY }}
        run: twine upload dist/*<|MERGE_RESOLUTION|>--- conflicted
+++ resolved
@@ -42,7 +42,6 @@
             qt: pyqt6
         exclude:
           - python-version: "3.11"
-<<<<<<< HEAD
             qt: pyside2
 
   test-min-reqs:
@@ -60,29 +59,6 @@
         python-version: ["3.8", "3.9", "3.10", "3.11"]
         os: [ubuntu-latest]
         qt: [pyqt5]
-=======
-            backend: pyside2
-
-    steps:
-      - uses: actions/checkout@v4
-      - name: Set up Python ${{ matrix.python-version }}
-        uses: actions/setup-python@v5
-        with:
-          python-version: ${{ matrix.python-version }}
-      - uses: tlambert03/setup-qt-libs@v1.7
-      - name: Install dependencies
-        run: python -m pip install --upgrade hatch
-
-      - name: Test
-        uses: aganders3/headless-gui@v2
-        with:
-          run: hatch -v run +backend=${{ matrix.backend }} test:run
-
-      - name: Coverage
-        uses: codecov/codecov-action@v4
-        with:
-          token: ${{ secrets.CODECOV_TOKEN }}
->>>>>>> d3f8979b
 
   test-pydantic1:
     name: Test pydantic1
