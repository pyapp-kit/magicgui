--- conflicted
+++ resolved
@@ -41,31 +41,7 @@
             qt: pyqt6
         exclude:
           - python-version: "3.11"
-<<<<<<< HEAD
             qt: pyside2
-=======
-            backend: pyside2
-
-    steps:
-      - uses: actions/checkout@v4
-      - name: Set up Python ${{ matrix.python-version }}
-        uses: actions/setup-python@v4
-        with:
-          python-version: ${{ matrix.python-version }}
-      - uses: tlambert03/setup-qt-libs@v1.6
-      - name: Install dependencies
-        run: python -m pip install --upgrade hatch
-
-      - name: Test
-        uses: aganders3/headless-gui@v1
-        with:
-          run: hatch -v run +backend=${{ matrix.backend }} test:run
-
-      - name: Coverage
-        uses: codecov/codecov-action@v3
-        with:
-          fail_ci_if_error: false
->>>>>>> 2eb91593
 
   test-pydantic1:
     name: Test pydantic1
@@ -90,8 +66,6 @@
           run: pytest tests/test_ui_field.py -v --color=yes --cov=magicgui --cov-report=xml
 
       - uses: codecov/codecov-action@v3
-
-<<<<<<< HEAD
 
   test-dependents:
     uses: pyapp-kit/workflows/.github/workflows/test-dependents.yml@v1
@@ -120,112 +94,6 @@
           - package: 4DNucleome/PartSeg
             package-extras: test
             pytest-args: package/tests/test_PartSeg/test_napari_widgets.py
-=======
-  test_napari:
-    name: napari tests
-    runs-on: ubuntu-latest
-    steps:
-      - uses: actions/checkout@v4
-      - uses: actions/checkout@v4
-        with:
-          repository: napari/napari
-          path: napari-from-github
-      - uses: tlambert03/setup-qt-libs@v1.6
-      - uses: actions/setup-python@v4
-        with:
-          python-version: "3.10"
-      - name: Install
-        run: |
-          python -m pip install --upgrade pip pytest-pretty
-          python -m pip install -e .[testing]
-          python -m pip install -e ./napari-from-github[pyqt5]
-
-      - name: Test napari magicgui
-        uses: aganders3/headless-gui@v1
-        with:
-          working-directory: napari-from-github
-          run: pytest -W ignore napari/_tests/test_magicgui.py -v --color=yes
-
-  test_magicclass:
-    name: magic-class tests
-    runs-on: ubuntu-latest
-    steps:
-      - uses: actions/checkout@v4
-      - uses: actions/checkout@v4
-        with:
-          repository: hanjinliu/magic-class
-          path: magic-class
-      - uses: tlambert03/setup-qt-libs@v1.6
-      - uses: actions/setup-python@v4
-        with:
-          python-version: "3.10"
-      - name: Install
-        run: |
-          python -m pip install --upgrade pip
-          python -m pip install -e .[testing,pyqt5]
-          python -m pip install ./magic-class[testing]
-
-      - name: Test magicclass
-        uses: aganders3/headless-gui@v1
-        # magicclass is still in development, don't fail the whole build
-        # this makes this much less useful... but it's better than nothing?
-        continue-on-error: true
-        with:
-          working-directory: magic-class
-          run: pytest -v --color=yes
-
-  test_stardist:
-    name: stardist tests
-    runs-on: ubuntu-latest
-    steps:
-      - uses: actions/checkout@v4
-      - uses: actions/checkout@v4
-        with:
-          repository: stardist/stardist-napari
-          path: stardist-napari
-      - uses: tlambert03/setup-qt-libs@v1.6
-      - uses: actions/setup-python@v4
-        with:
-          python-version: "3.10"
-      - name: Install
-        run: |
-          python -m pip install --upgrade pip
-          python -m pip install -e .[testing]
-          python -m pip install ./stardist-napari[test]
-
-      - name: Run stardist tests
-        uses: aganders3/headless-gui@v1
-        with:
-          working-directory: stardist-napari
-          run: python -m pytest -v --color=yes -W ignore stardist_napari
-        env:
-          STARDIST_NAPARI_NOTHREADS: true
-          STARDIST_NAPARI_NOPERSIST: true
-
-  test_partseg:
-    name: partseg tests
-    runs-on: ubuntu-latest
-    steps:
-      - uses: actions/checkout@v4
-      - uses: actions/checkout@v4
-        with:
-          repository: 4DNucleome/PartSeg
-          path: PartSeg
-      - uses: tlambert03/setup-qt-libs@v1.6
-      - uses: actions/setup-python@v4
-        with:
-          python-version: "3.10"
-      - name: Install
-        run: |
-          python -m pip install -e .[testing]
-          python -m pip install ./PartSeg[test,pyqt5]
-
-      - name: Run PartSeg tests
-        uses: aganders3/headless-gui@v1
-        with:
-          working-directory: PartSeg
-          run: python -m pytest -v --color=yes -W ignore package/tests/test_PartSeg/test_napari_widgets.py
->>>>>>> 2eb91593
 
   deploy:
     needs: test
