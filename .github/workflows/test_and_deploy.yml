name: tests

on:
  push:
    branches:
      - main
    tags:
      - "v*" # Push events to matching v*, i.e. v1.0, v20.15.10
  pull_request:
    branches:
      - main
  workflow_dispatch:

jobs:
  test:
    name: ${{ matrix.platform }} (${{ matrix.python-version }}) ${{ matrix.backend }}
    runs-on: ${{ matrix.platform }}
    strategy:
      fail-fast: false
      matrix:
        python-version: ["3.7", "3.8", "3.9"]
        platform: [ubuntu-latest, macos-latest, windows-latest]
        backend: [pyqt5, pyside2]
        include:
          # until pyside2 is available for 3.10
          - python-version: '3.10'
<<<<<<< HEAD
            platform: ubuntu-latest
            backend: pyqt5
          - python-version: '3.10'
            platform: macos-latest
            backend: pyqt5
          - python-version: '3.10'
=======
            backend: pyqt
            platform: ubuntu-latest
          - python-version: '3.10'
            backend: pyqt
            platform: macos-latest
          - python-version: '3.10'
            backend: pyqt
>>>>>>> 12f78d23
            platform: windows-latest
            backend: pyqt5
          - python-version: '3.10'
            platform: ubuntu-latest
            backend: pyqt6
          - python-version: '3.10'
            platform: ubuntu-latest
            backend: pyside6
    steps:
      - uses: actions/checkout@v2
      - name: Set up Python ${{ matrix.python-version }}
        uses: actions/setup-python@v2
        with:
          python-version: ${{ matrix.python-version }}
      - uses: tlambert03/setup-qt-libs@v1
      - name: Install dependencies
        run: |
          python -m pip install --upgrade pip
          pip install setuptools tox tox-gh-actions
      - name: Test with tox
        uses: GabrielBB/xvfb-action@v1
        with:
          run: tox
        env:
          PLATFORM: ${{ matrix.platform }}
          BACKEND:  ${{ matrix.backend }}
      - name: Coverage
        if: runner.os == 'Linux'
        uses: codecov/codecov-action@v2
        with:
          fail_ci_if_error: true

  deploy:
    needs: test
    runs-on: ubuntu-latest
    if: ${{ github.repository == 'napari/magicgui' && contains(github.ref, 'tags') }}
    steps:
      - uses: actions/checkout@v2
      - name: Set up Python
        uses: actions/setup-python@v2
        with:
          python-version: "3.x"
      - name: Install dependencies
        run: |
          python -m pip install --upgrade pip
          pip install -U setuptools setuptools_scm wheel twine
      - name: Build and publish
        env:
          TWINE_USERNAME: __token__
          TWINE_PASSWORD: ${{ secrets.TWINE_API_KEY }}
        run: |
          git tag
          python setup.py sdist bdist_wheel
          twine upload dist/*<|MERGE_RESOLUTION|>--- conflicted
+++ resolved
@@ -24,14 +24,6 @@
         include:
           # until pyside2 is available for 3.10
           - python-version: '3.10'
-<<<<<<< HEAD
-            platform: ubuntu-latest
-            backend: pyqt5
-          - python-version: '3.10'
-            platform: macos-latest
-            backend: pyqt5
-          - python-version: '3.10'
-=======
             backend: pyqt
             platform: ubuntu-latest
           - python-version: '3.10'
@@ -39,7 +31,6 @@
             platform: macos-latest
           - python-version: '3.10'
             backend: pyqt
->>>>>>> 12f78d23
             platform: windows-latest
             backend: pyqt5
           - python-version: '3.10'
