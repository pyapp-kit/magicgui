from __future__ import annotations

<<<<<<< HEAD
import inspect
from functools import partial
from types import FunctionType
from typing import (
    TYPE_CHECKING,
    Any,
    Callable,
    Generic,
    Optional,
    TypeVar,
    Union,
    overload,
)
from warnings import warn
=======
from typing import TYPE_CHECKING, Callable, Optional, Union, overload
>>>>>>> 813e9a7c

from typing_extensions import Literal

from magicgui.widgets import FunctionGui, MainFunctionGui

if TYPE_CHECKING:
    from magicgui.application import AppRef

_T = TypeVar("_T")
_R = TypeVar("_R")


def _magicgui(function=None, factory=False, main_window=False, **kwargs):
    """Actual private magicui decorator.

    if factory is `True` will return a MagicFactory instance, that can be called
    to return a `FunctionGui` instance.  See docstring of ``magicgui`` for parameters.
    Otherwise, this will return a FunctionGui instance directly.
    """
    if "result" in kwargs["param_options"]:
        warn(
            "\n\nThe 'result' option is deprecated and will be removed in the future."
            "Please use `result_widget=True` instead.\n",
            FutureWarning,
        )

        kwargs["param_options"].pop("result")
        kwargs["result_widget"] = True

    def inner_func(func: Callable) -> Union[FunctionGui, MagicFactory]:
        if not callable(func):
            raise TypeError("the first argument must be callable")

        magic_class = MainFunctionGui if main_window else FunctionGui

        if factory:
            return MagicFactory(func, magic_class=magic_class, **kwargs)
        return magic_class(func, **kwargs)

    if function is None:
        return inner_func
    else:
        return inner_func(function)


# Overloads for magicgui decorator.  See implementation below
# TODO: figure out how to get these in a stub file.
# My first attempts to put them in ``_magicgui.pyi`` broke my type hints in VSCode
# fmt: off
@overload
def magicgui(  # noqa
    function: Callable[..., _R],
    *,
    layout: str = "horizontal",
    labels: bool = True,
    tooltips: bool = True,
    call_button: Union[bool, str] = False,
    auto_call: bool = False,
    result_widget: bool = False,
    main_window: Literal[False] = False,
    app: AppRef = None,
    **param_options: dict,
) -> FunctionGui[_R]: ...
@overload  # noqa: E302
def magicgui(  # noqa
    function: Literal[None] = None,
    *,
    layout: str = "horizontal",
    labels: bool = True,
    tooltips: bool = True,
    call_button: Union[bool, str] = False,
    auto_call: bool = False,
    result_widget: bool = False,
    main_window: Literal[False] = False,
    app: AppRef = None,
    **param_options: dict,
) -> Callable[[Callable[..., _R]], FunctionGui[_R]]: ...
@overload  # noqa: E302
def magicgui(  # noqa
    function: Callable[..., _R],
    *,
    layout: str = "horizontal",
    labels: bool = True,
    tooltips: bool = True,
    call_button: Union[bool, str] = False,
    auto_call: bool = False,
    result_widget: bool = False,
    main_window: Literal[True],
    app: AppRef = None,
    **param_options: dict,
) -> MainFunctionGui[_R]: ...
@overload  # noqa: E302
def magicgui(  # noqa
    function=None,
    *,
    layout: str = "horizontal",
    labels: bool = True,
    tooltips: bool = True,
    call_button: Union[bool, str] = False,
    auto_call: bool = False,
    result_widget: bool = False,
    main_window: Literal[True],
    app: AppRef = None,
    **param_options: dict,
) -> Callable[[Callable[..., _R]], MainFunctionGui[_R]]: ...
# fmt: on


def magicgui(
    function=None,
    *,
    layout="horizontal",
    labels=True,
    tooltips=True,
    call_button=False,
    auto_call=False,
    result_widget=False,
    main_window=False,
    app=None,
    **param_options: dict,
):
    """Return a :class:`FunctionGui` for ``function``.

    Parameters
    ----------
    function : Callable, optional
        The function to decorate.  Optional to allow bare decorator with optional
        arguments. by default ``None``
    layout : str, optional
        The type of layout to use. Must be one of {'horizontal', 'vertical'}.
        by default "horizontal".
    labels : bool, optional
        Whether labels are shown in the widget. by default True
    tooltips : bool, optional
        Whether tooltips are shown when hovering over widgets. by default True
    call_button : bool or str, optional
        If ``True``, create an additional button that calls the original function when
        clicked.  If a ``str``, set the button text. by default False
    auto_call : bool, optional
        If ``True``, changing any parameter in either the GUI or the widget attributes
        will call the original function with the current settings. by default False
    result_widget : bool, optional
        Whether to display a LineEdit widget the output of the function when called,
        by default False
    main_window : bool
        Whether this widget should be treated as the main app window, with menu bar.
    app : magicgui.Application or str, optional
        A backend to use, by default ``None`` (use the default backend.)

    **param_options : dict of dict
        Any additional keyword arguments will be used as parameter-specific options.
        Keywords MUST match the name of one of the arguments in the function
        signature, and the value MUST be a dict.

    Returns
    -------
    result : FunctionGui or Callable[[F], FunctionGui]
        If ``function`` is not ``None`` (such as when this is used as a bare decorator),
        returns a FunctionGui instance, which is a list-like container of autogenerated
        widgets corresponding to each parameter in the function.
        If ``function`` is ``None`` such as when arguments are provided like
        ``magicgui(auto_call=True)``, then returns a function that can be used as a
        decorator.

    Examples
    --------
    >>> @magicgui
    ... def my_function(a: int = 1, b: str = 'hello'):
    ...     pass
    ...
    >>> my_function.show()
    >>> my_function.a.value == 1  # True
    >>> my_function.b.value = 'world'
    """
<<<<<<< HEAD
    return _magicgui(**locals())

=======
>>>>>>> 813e9a7c

class MagicFactory(partial, Generic[_T]):
    """Factory function that returns a FunctionGui instance.

    While this can be used directly, (see example below) the preferred usage is
    via the :func:`magic_factory` decorator.

    Examples
    --------
    >>> def func(x: int, y: str):
    ...     pass
    ...
    >>> factory = MagicFactory(function=func, labels=False)
    >>> # factory accepts all the same arguments as magicgui()
    >>> widget1 = factory(call_button=True)
    >>> # can also override magic_kwargs that were provided when creating the factory
    >>> widget2 = factory(auto_call=True, labels=True)
    """

    def __new__(cls, function, *args, magic_class=FunctionGui, **keywords):
        """Create new MagicFactory."""
        if not function:
            raise TypeError(
                "MagicFactory missing required positional argument 'function'"
            )

        # if someone uses `@magic_factory` *inside* of another function (i.e., not in
        # the module-level scope), *and* they try to use the "self-reference trick",
        # (wherein they use the function name in the body of the function in order to
        # access the resulting FunctionGui instance)... it will not work.
        # here we detect that type of usage and give a warning.
        if isinstance(function, FunctionType):
            # this tells us the function has not been defined at the module level
            if "<locals>" in function.__qualname__:
                # this tells us they are accessing an undefined variable *inside* of the
                # function that has the same name as the function.
                # https://docs.python.org/3/library/inspect.html?highlight=co_freevars
                if function.__name__ in function.__code__.co_freevars:
                    warn(
                        "Self-reference detected in MagicFactory function created "
                        "in a local scope. FunctionGui references will not work."
                    )

        # we want function first for the repr
        keywords = {"function": function, **keywords}
        return super().__new__(cls, magic_class, *args, **keywords)  # type: ignore

    def __repr__(self) -> str:
        """Return string repr."""
        params = inspect.signature(magicgui).parameters
        args = [
            f"{k}={v!r}"
            for (k, v) in self.keywords.items()
            if v not in (params[k].default, {})
        ]
        return f"MagicFactory({', '.join(args)})"

    def __call__(self, *args, **kwargs) -> _T:
        """Call the wrapped _magicgui and return a FunctionGui."""
        if args:
            raise ValueError("MagicFactory instance only accept keyword arguments")
        params = inspect.signature(magicgui).parameters
        prm_options = self.keywords.pop("param_options", {})
        prm_options.update({k: kwargs.pop(k) for k in list(kwargs) if k not in params})
        return self.func(param_options=prm_options, **{**self.keywords, **kwargs})

    def __getattr__(self, name) -> Any:
        """Allow accessing FunctionGui attributes without mypy error."""
        pass  # pragma: no cover

    @property
    def __name__(self) -> str:
        """Pass function name."""
        return getattr(self.keywords.get("function"), "__name__", "FunctionGui")


# Overloads for magic_factory decorator.  See implementation below
# TODO: figure out how to get these in a stub file.
# My first attempts to put them in ``_magicgui.pyi`` broke my type hints in VSCode
# fmt: off
@overload  # noqa: E302
def magic_factory(  # noqa
    function: Callable[..., _R],
    *,
    layout: str = "horizontal",
    labels: bool = True,
    tooltips: bool = True,
    call_button: Union[bool, str] = False,
    auto_call: bool = False,
    result_widget: bool = False,
    main_window: Literal[False] = False,
    app: AppRef = None,
    **param_options: dict,
) -> MagicFactory[FunctionGui[_R]]: ...
@overload  # noqa: E302
def magic_factory(  # noqa
    function: Literal[None] = None,
    *,
    layout: str = "horizontal",
    labels: bool = True,
    tooltips: bool = True,
    call_button: Union[bool, str] = False,
    auto_call: bool = False,
    result_widget: bool = False,
    main_window: Literal[False] = False,
    app: AppRef = None,
    **param_options: dict,
) -> Callable[[Callable[..., _R]], MagicFactory[FunctionGui[_R]]]: ...
@overload  # noqa: E302
def magic_factory(  # noqa
    function: Callable[..., _R],
    *,
    layout: str = "horizontal",
    labels: bool = True,
    tooltips: bool = True,
    call_button: Union[bool, str] = False,
    auto_call: bool = False,
    result_widget: bool = False,
    main_window: Literal[True],
    app: AppRef = None,
    **param_options: dict,
) -> MagicFactory[MainFunctionGui[_R]]: ...
@overload  # noqa: E302
def magic_factory(  # noqa
    function: Literal[None] = None,
    *,
    layout: str = "horizontal",
    labels: bool = True,
    tooltips: bool = True,
    call_button: Union[bool, str] = False,
    auto_call: bool = False,
    result_widget: bool = False,
    main_window: Literal[True],
    app: AppRef = None,
    **param_options: dict,
) -> Callable[[Callable[..., _R]], MagicFactory[MainFunctionGui[_R]]]: ...
# fmt: on


def magic_factory(
    function: Optional[Callable] = None,
    *,
    layout: str = "horizontal",
    labels: bool = True,
    tooltips: bool = True,
    call_button: Union[bool, str] = False,
    auto_call: bool = False,
    result_widget: bool = False,
    main_window: bool = False,
    app: AppRef = None,
    **param_options: dict,
):
    """Return a :class:`MagicFactory` for ``function``."""
    return _magicgui(factory=True, **locals())


_factory_doc = magicgui.__doc__.split("Returns")[0] + (  # type: ignore
    """
    Returns
    -------
    result : MagicFactory or Callable[[F], MagicFactory]
        If ``function`` is not ``None`` (such as when this is used as a bare decorator),
        returns a MagicFactory instance.
        If ``function`` is ``None`` such as when arguments are provided like
        ``magic_factory(auto_call=True)``, then returns a function that can be used as a
        decorator.

    Examples
    --------
    >>> @magic_factory
    ... def my_function(a: int = 1, b: str = 'hello'):
    ...     pass
    ...
    >>> my_widget = my_function()
    >>> my_widget.show()
    >>> my_widget.a.value == 1  # Trueq
    >>> my_widget.b.value = 'world'
    """
)

magic_factory.__doc__ += "\n\n    Parameters" + _factory_doc.split("Parameters")[1]  # type: ignore  # noqa<|MERGE_RESOLUTION|>--- conflicted
+++ resolved
@@ -1,6 +1,5 @@
 from __future__ import annotations
 
-<<<<<<< HEAD
 import inspect
 from functools import partial
 from types import FunctionType
@@ -15,9 +14,6 @@
     overload,
 )
 from warnings import warn
-=======
-from typing import TYPE_CHECKING, Callable, Optional, Union, overload
->>>>>>> 813e9a7c
 
 from typing_extensions import Literal
 
@@ -37,15 +33,6 @@
     to return a `FunctionGui` instance.  See docstring of ``magicgui`` for parameters.
     Otherwise, this will return a FunctionGui instance directly.
     """
-    if "result" in kwargs["param_options"]:
-        warn(
-            "\n\nThe 'result' option is deprecated and will be removed in the future."
-            "Please use `result_widget=True` instead.\n",
-            FutureWarning,
-        )
-
-        kwargs["param_options"].pop("result")
-        kwargs["result_widget"] = True
 
     def inner_func(func: Callable) -> Union[FunctionGui, MagicFactory]:
         if not callable(func):
@@ -192,11 +179,8 @@
     >>> my_function.a.value == 1  # True
     >>> my_function.b.value = 'world'
     """
-<<<<<<< HEAD
     return _magicgui(**locals())
 
-=======
->>>>>>> 813e9a7c
 
 class MagicFactory(partial, Generic[_T]):
     """Factory function that returns a FunctionGui instance.
