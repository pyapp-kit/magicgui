--- conflicted
+++ resolved
@@ -916,11 +916,7 @@
     def _unify_label_widths(self, event=None):
         if not self._initialized:
             return
-<<<<<<< HEAD
-        if self.layout == "vertical" and self.labels:
-=======
-        if self.orientation == "vertical" and self.labels and len(self):
->>>>>>> 002f9739
+        if self.layout == "vertical" and self.labels and len(self):
             measure = use_app().get_obj("get_text_width")
             widest_label = max(
                 measure(w.label) for w in self if not isinstance(w, ButtonWidget)
