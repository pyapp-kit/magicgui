"""Widget base classes.

These will rarely be used directly by end-users, instead see the "concrete" widgets
exported in :mod:`magicgui.widgets`.

All magicgui :class:`Widget` bases comprise a backend widget that implements one of the
widget protocols defined in :mod:`magicgui.widgets._protocols`.  The basic composition
pattern is as follows:

.. code-block:: python

   class Widget:

       def __init__(
            self,

            # widget_type is a class, likely from the `backends` module
            # that implements one of the `WidgetProtocols` defined in _protocols.
            widget_type: Type[protocols.WidgetProtocol],

            # backend_kwargs is a key-value map of arguments that will be provided
            # to the concrete (backend) implementation of the WidgetProtocol
            backend_kwargs: dict = dict(),

            # additional kwargs will be provided to the magicgui.Widget itself
            # things like, `name`, `default`, etc...
            **kwargs
        ):
           # instantiation of the backend widget.
           self._widget = widget_type(**backend_kwargs)

           # ... go on to set other kwargs


These widgets are unlikely to be instantiated directly, (unless you're creating a custom
widget that implements one of the WidgetProtocols... as the backed widgets do).
Instead, one will usually instantiate the widgets in :mod:`magicgui.widgets._concrete`
which are all available direcly in the :mod:`magicgui.widgets` namespace.

The :func:`~magicgui.widgets.create_widget` factory function may be used to
create a widget subclass appropriate for the arguments passed (such as "default" or
"annotation").

"""
from __future__ import annotations

import inspect
import warnings
from abc import ABC, abstractmethod
from contextlib import contextmanager
from enum import EnumMeta
from typing import (
    TYPE_CHECKING,
    Any,
    Callable,
    List,
    MutableSequence,
    Optional,
    Sequence,
    Tuple,
    Type,
    Union,
    overload,
)

from magicgui.application import use_app
from magicgui.events import EventEmitter
from magicgui.signature import MagicParameter, MagicSignature, magic_signature
from magicgui.types import ChoicesType, WidgetOptions
from magicgui.widgets import _protocols

if TYPE_CHECKING:
    import numpy as np

    from ._concrete import Container


def create_widget(
    name: str = "",
    kind: str = "POSITIONAL_OR_KEYWORD",
    default: Any = None,
    annotation: Any = None,
    label=None,
    gui_only=False,
    app=None,
    widget_type: Union[str, Type[_protocols.WidgetProtocol], None] = None,
    options: WidgetOptions = dict(),
):
    """Create and return appropriate widget subclass.

    This factory function can be used to create a widget appropriate for the
    provided `default` value and/or `annotation` provided.

    Parameters
    ----------
    name : str, optional
        The name of the parameter represented by this widget. by default ``""``
    kind : str, optional
        The :attr:`inspect.Parameter.kind` represented by this widget.  Used in building
        signatures from multiple widgets, by default "``POSITIONAL_OR_KEYWORD``"
    default : Any, optional
        The default & starting value for the widget, by default ``None``
    annotation : Any, optional
        The type annotation for the parameter represented by the widget, by default
        ``None``
    label : str
        A string to use for an associated Label widget (if this widget is being
        shown in a `Container` widget, and labels are on).  By default, `name` will
        be used. Note: `name` refers the name of the parameter, as might be used in
        a signature, whereas label is just the label for that widget in the GUI.
    gui_only : bool, optional
        Whether the widget should be considered "only for the gui", or if it should
        be included in any widget container signatures, by default False
    app : str, optional
        The backend to use, by default ``None``
    widget_type : str or Type[WidgetProtocol] or None
        A class implementing a widget protocol or a string with the name of a
        magicgui widget type (e.g. "Label", "PushButton", etc...).
        If provided, this widget type will be used instead of the type
        autodetermined from ``default`` and/or ``annotation`` above.
    options : WidgetOptions, optional
        Dict of options to pass to the Widget constructor, by default dict()

    Returns
    -------
    Widget
        An instantiated widget subclass

    Raises
    ------
    TypeError
        If the provided or autodetected ``widget_type`` does not implement any known
        widget protocols from widgets._protocols.
    """
    kwargs = locals()
    _app = use_app(kwargs.pop("app"))
    assert _app.native
    if isinstance(widget_type, _protocols.WidgetProtocol):
        wdg_class = widget_type
    else:
        from magicgui.type_map import get_widget_class

        if widget_type:
            options["widget_type"] = widget_type
        wdg_class, opts = get_widget_class(default, annotation, options)

        if issubclass(wdg_class, Widget):
            opts.update(kwargs.pop("options"))
            kwargs.update(opts)
            kwargs.pop("widget_type", None)
            return wdg_class(**kwargs)

    # pick the appropriate subclass for the given protocol
    # order matters
    for p in ("Categorical", "Ranged", "Button", "Value", ""):
        prot = getattr(_protocols, f"{p}WidgetProtocol")
        if isinstance(wdg_class, prot):
            return globals()[f"{p}Widget"](
                widget_type=wdg_class, **kwargs, **kwargs.pop("options")
            )

    raise TypeError(f"{wdg_class!r} does not implement any known widget protocols")


class Widget:
    """Basic Widget, wrapping a class that implements WidgetProtocol.

    Parameters
    ----------
    widget_type : Type[WidgetProtocol]
        A class implementing a widget protocol.  Will be instantiated during __init__.
    name : str, optional
        The name of the parameter represented by this widget. by default ""
    kind : str, optional
        The :attr:`inspect.Parameter.kind` represented by this widget.  Used in building
        signatures from multiple widgets, by default "POSITIONAL_OR_KEYWORD"
    default : Any, optional
        The default & starting value for the widget, by default ``None``
    annotation : Any, optional
        The type annotation for the parameter represented by the widget, by default
        ``None``
    label : str
        A string to use for an associated Label widget (if this widget is being shown in
        a `Container` widget, and labels are on).  By default, `name` will be used.
        Note: `name` refers the name of the parameter, as might be used in a signature,
        whereas label is just the label for that widget in the GUI.
    gui_only : bool, optional
        Whether the widget should be considered "only for the gui", or if it should be
        included in any widget container signatures, by default False
    backend_kwargs : dict, optional
        keyword argument to pass to the backend widget constructor.
    """

    _widget: _protocols.WidgetProtocol

    def __init__(
        self,
        widget_type: Type[_protocols.WidgetProtocol],
        name: str = "",
        kind: str = "POSITIONAL_OR_KEYWORD",
        default: Any = None,
        annotation: Any = None,
        label=None,
        visible: bool = True,
        gui_only=False,
        backend_kwargs=dict(),
        **extra,
    ):
        if extra:

            warnings.warn(
                f"\n\n{self.__class__.__name__}.__init__() got unexpected "
                f"keyword arguments {set(extra)!r}.\n"
                "In the future this will raise an exception\n",
                FutureWarning,
            )

        _prot = self.__class__.__annotations__["_widget"]
        if not isinstance(_prot, str):
            _prot = _prot.__name__
        prot = getattr(_protocols, _prot.replace("_protocols.", ""))
        if not isinstance(widget_type, prot):
            raise TypeError(f"{widget_type!r} does not implement the proper protocol")
        self.__magicgui_app__ = use_app()
        assert self.__magicgui_app__.native
        self._widget = widget_type(**backend_kwargs)
        self.name: str = name
        self.kind: inspect._ParameterKind = inspect._ParameterKind[kind.upper()]
        self.default = default
        self._label = label
        self.annotation: Any = annotation
        self.gui_only = gui_only
        self.visible: bool = True
        self.parent_changed = EventEmitter(source=self, type="parent_changed")
        self.label_changed = EventEmitter(source=self, type="label_changed")
        self._widget._mgui_bind_parent_change_callback(
            lambda *x: self.parent_changed(value=self.parent)
        )

        # put the magicgui widget on the native object...may cause error on some backend
        self.native._magic_widget = self
        self._post_init()
        if not visible:
            self.hide()

    def _post_init(self):
        pass

    @property
    def options(self) -> dict:
        """Return options currently being used in this widget."""
        # return {"enabled": self.enabled, "visible": self.visible}
        return {"visible": self.visible}

    @property
    def native(self):
        """Return native backend widget."""
        return self._widget._mgui_get_native_widget()

    def show(self, run=False):
        """Show the widget."""
        self._widget._mgui_show_widget()
        self.visible = True
        if run:
            self.__magicgui_app__.run()
        return self  # useful for generating repr in sphinx

    @contextmanager
    def shown(self):
        """Context manager to show the widget."""
        try:
            self.show()
            yield self.__magicgui_app__.__enter__()
        finally:
            self.__magicgui_app__.__exit__()

    def hide(self):
        """Hide widget."""
        self._widget._mgui_hide_widget()
        self.visible = False

    @property
    def enabled(self) -> bool:
        """Whether widget is enabled (editable)."""
        return self._widget._mgui_get_enabled()

    @enabled.setter
    def enabled(self, value: bool):
        self._widget._mgui_set_enabled(value)

    @property
    def parent(self) -> Widget:
        """Return the parent widget."""
        return self._widget._mgui_get_parent()

    @parent.setter
    def parent(self, value: Widget):
        self._widget._mgui_set_parent(value)

    @property
    def widget_type(self) -> str:
        """Return type of widget."""
        return self.__class__.__name__

    def __repr__(self) -> str:
        """Return representation of widget of instsance."""
        return f"{self.widget_type}(annotation={self.annotation!r}, name={self.name!r})"

    @property
    def label(self):
        """Return a label to use for this widget when present in Containers."""
        return self.name if self._label is None else self._label

    @label.setter
    def label(self, value):
        self._label = value
        self.label_changed(value=value)

    def render(self) -> "np.ndarray":
        """Return an RGBA (MxNx4) numpy array bitmap of the rendered widget."""
        return self._widget._mgui_render()

    def _repr_png_(self):
        """Return PNG representation of the widget for QtConsole."""
        from io import BytesIO

        try:
            from imageio import imsave
        except ImportError:
            print(
                "(For a nicer magicgui widget representation in "
                "Jupyter, please `pip install imageio`)"
            )
            return None

        with BytesIO() as file_obj:
            imsave(file_obj, self.render(), format="png")
            file_obj.seek(0)
            return file_obj.read()


class ValueWidget(Widget):
    """Widget with a value, Wraps ValueWidgetProtocol."""

    _widget: _protocols.ValueWidgetProtocol
    changed: EventEmitter

    def __init__(self, **kwargs):
        super().__init__(**kwargs)
        if self.default is not None:
            self.value = self.default

    def _post_init(self):
        super()._post_init()
        self.changed = EventEmitter(source=self, type="changed")
        self._widget._mgui_bind_change_callback(
            lambda *x: self.changed(value=x[0] if x else None)
        )

    @property
    def value(self):
        """Return current value of the widget.  This may be interpreted by backends."""
        return self._widget._mgui_get_value()

    @value.setter
    def value(self, value):
        return self._widget._mgui_set_value(value)

    def __repr__(self) -> str:
        """Return representation of widget of instsance."""
        return (
            f"{self.widget_type}(value={self.value!r}, annotation={self.annotation!r}, "
            f"name={self.name!r})"
        )


class ButtonWidget(ValueWidget):
    """Widget with a value, Wraps ButtonWidgetProtocol.

    Parameters
    ----------
    text : str, optional
        The text to display on the button. If not provided, will use `name`.
    """

    _widget: _protocols.ButtonWidgetProtocol
    changed: EventEmitter

    def __init__(self, text: Optional[str] = None, **kwargs):
        super().__init__(**kwargs)
        self.text = text or self.name

    @property
    def options(self) -> dict:
        """Return options currently being used in this widget."""
        d = super().options.copy()
        d.update({"text": self.text})
        return d

    @property
    def text(self):
        """Text of the widget."""
        return self._widget._mgui_get_text()

    @text.setter
    def text(self, value):
        self._widget._mgui_set_text(value)


class RangedWidget(ValueWidget):
    """Widget with a contstrained value. Wraps RangedWidgetProtocol.

    Parameters
    ----------
    minimum : float, optional
        The minimum allowable value, by default 0
    maximum : float, optional
        The maximum allowable value, by default 100
    step : float, optional
        The step size for incrementing the value, by default 1
    """

    _widget: _protocols.RangedWidgetProtocol

    def __init__(
        self, minimum: float = 0, maximum: float = 100, step: float = 1, **kwargs
    ):
        super().__init__(**kwargs)

        self.minimum = minimum
        self.maximum = maximum
        self.step = step

    @property
    def options(self) -> dict:
        """Return options currently being used in this widget."""
        d = super().options.copy()
        d.update({"minimum": self.minimum, "maximum": self.maximum, "step": self.step})
        return d

    @property
    def minimum(self) -> float:
        """Minimum allowable value for the widget."""
        return self._widget._mgui_get_minimum()

    @minimum.setter
    def minimum(self, value: float):
        self._widget._mgui_set_minimum(value)

    @property
    def maximum(self) -> float:
        """Maximum allowable value for the widget."""
        return self._widget._mgui_get_maximum()

    @maximum.setter
    def maximum(self, value: float):
        self._widget._mgui_set_maximum(value)

    @property
    def step(self) -> float:
        """Step size for widget values."""
        return self._widget._mgui_get_step()

    @step.setter
    def step(self, value: float):
        self._widget._mgui_set_step(value)

    @property
    def range(self) -> Tuple[float, float]:
        """Range of allowable values for the widget."""
        return self.minimum, self.maximum

    @range.setter
    def range(self, value: Tuple[float, float]):
        self.minimum, self.maximum = value


class TransformedRangedWidget(RangedWidget, ABC):
    """Widget with a contstrained value. Wraps RangedWidgetProtocol.

    This can be used to map one domain of numbers onto another, useful for creating
    things like LogSliders.  Subclasses must reimplement `_value_from_position` and
    `_position_from_value`.

    Parameters
    ----------
    minimum : float, optional
        The minimum allowable value, by default 0
    maximum : float, optional
        The maximum allowable value, by default 100
    min_pos : float, optional
        The minimum value for the *internal* (widget) position, by default 0.
    max_pos : float, optional
        The maximum value for the *internal* (widget) position, by default 0.
    step : float, optional
        The step size for incrementing the value, by default 1
    """

    _widget: _protocols.RangedWidgetProtocol

    def __init__(
        self,
        minimum: float = 0,
        maximum: float = 100,
        min_pos: int = 0,
        max_pos: int = 100,
        step: int = 1,
        **kwargs,
    ):
        self._minimum = minimum
        self._maximum = maximum
        self._min_pos = min_pos
        self._max_pos = max_pos
        ValueWidget.__init__(self, **kwargs)

        self._widget._mgui_set_minimum(self._min_pos)
        self._widget._mgui_set_maximum(self._max_pos)
        self._widget._mgui_set_step(step)

    # Just a linear scaling example.
    # Replace _value_from_position, and _position_from_value in subclasses
    # to implement more complex value->position lookups
    @property
    def _scale(self):
        """Slope of a linear map.  Just used as an example."""
        return (self.maximum - self.minimum) / (self._max_pos - self._min_pos)

    @abstractmethod
    def _value_from_position(self, position):
        """Return 'real' value given internal widget position."""
        return self.minimum + self._scale * (position - self._min_pos)

    @abstractmethod
    def _position_from_value(self, value):
        """Return internal widget position given 'real' value."""
        return (value - self.minimum) / self._scale + self._min_pos

    #########

    @property
    def value(self):
        """Return current value of the widget."""
        return self._value_from_position(self._widget._mgui_get_value())

    @value.setter
    def value(self, value):
        return self._widget._mgui_set_value(self._position_from_value(value))

    @property
    def minimum(self) -> float:
        """Minimum allowable value for the widget."""
        return self._minimum

    @minimum.setter
    def minimum(self, value: float):
        prev = self.value
        self._minimum = value
        self.value = prev

    @property
    def maximum(self) -> float:
        """Maximum allowable value for the widget."""
        return self._maximum

    @maximum.setter
    def maximum(self, value: float):
        prev = self.value
        self._maximum = value
        self.value = prev


class SliderWidget(RangedWidget):
    """Widget with a contstrained value and orientation. Wraps SliderWidgetProtocol.

    Parameters
    ----------
    orientation : str, {'horizontal', 'vertical'}
        The orientation for the slider, by default "horizontal"
    """

    _widget: _protocols.SliderWidgetProtocol

    def __init__(self, orientation: str = "horizontal", **kwargs):
        super().__init__(**kwargs)

        self.orientation = orientation

    @property
    def options(self) -> dict:
        """Return options currently being used in this widget."""
        d = super().options.copy()
        d.update({"orientation": self.orientation})
        return d


class CategoricalWidget(ValueWidget):
    """Widget with a value and choices, Wraps CategoricalWidgetProtocol.

    Parameters
    ----------
    choices : Enum, Iterable, or Callable
        Available choices displayed in the combo box.
    """

    _widget: _protocols.CategoricalWidgetProtocol

    def __init__(self, choices: ChoicesType = (), **kwargs):
        self._default_choices = choices
        super().__init__(**kwargs)

    def _post_init(self):
        super()._post_init()
        self.reset_choices()
        self.parent_changed.connect(self.reset_choices)

    @property
    def value(self):
        """Return current value of the widget."""
        return self._widget._mgui_get_value()

    @value.setter
    def value(self, value):
        if value not in self.choices:
            raise ValueError(
                f"{value!r} is not a valid choice. must be in {self.choices}"
            )
        return self._widget._mgui_set_value(value)

    @property
    def options(self) -> dict:
        """Return options currently being used in this widget."""
        d = super().options.copy()
        d.update({"choices": self._default_choices})
        return d

    def reset_choices(self, event=None):
        """Reset choices to the default state.

        If self._default_choices is a callable, this may NOT be the exact same set of
        choices as when the widget was instantiated, if the callable relies on external
        state.
        """
        self.choices = self._default_choices

    @property
    def choices(self):
        """Available value choices for this widget."""
        return tuple(i[1] for i in self._widget._mgui_get_choices())

    @choices.setter
    def choices(self, choices: ChoicesType):
        if isinstance(choices, EnumMeta):
            str_func: Callable = lambda x: str(x.name)
        else:
            str_func = str
        if isinstance(choices, dict):
            if not ("choices" in choices and "key" in choices):
                raise ValueError(
                    "When setting choices with a dict, the dict must have keys "
                    "'choices' (Iterable), and 'key' (callable that takes a each value "
                    "in `choices` and returns a string."
                )
            _choices = choices["choices"]
            str_func = choices["key"]
        elif not isinstance(choices, EnumMeta) and callable(choices):
            try:
                _choices = choices(self)
            except TypeError:

                n_params = len(inspect.signature(choices).parameters)
                if n_params > 1:
                    warnings.warn(
                        "\n\nAs of magicgui 0.2.0, a `choices` callable may accept only"
                        " a single positional\nargument (an instance of "
                        "`magicgui.widgets.CategoricalWidget`), and must return\nan "
                        f"iterable (the choices to show). Function {choices.__name__!r}"
                        f" accepts {n_params} arguments.\n"
                        "In the future, this will raise an exception.\n",
                        FutureWarning,
                    )
                    # pre 0.2.0 API
                    _choices = choices(self.native, self.annotation)  # type: ignore
                else:
                    raise
        else:
            _choices = choices
        if not all(isinstance(i, tuple) and len(i) == 2 for i in _choices):
            _choices = [(str_func(i), i) for i in _choices]
        return self._widget._mgui_set_choices(_choices)


class ContainerWidget(Widget, MutableSequence[Widget]):
    """Widget that can contain other widgets.

    Wraps a widget that implements
    :class:`~magicgui.widgets._protocols.ContainerProtocol`.

    A ``ContainerWidget`` behaves like a python list of :class:`Widget` objects.
    Subwidgets can be accessed using integer or slice-based indexing (``container[0]``),
    as well as by widget name (``container.<widget_name>``). Widgets can be
    added with ``append`` or ``insert``, and removed with ``del`` or ``pop``, etc...

    There is a tight connection between a ``ContainerWidget`` and an
    :class:`inspect.Signature` object, just as there is a tight connection between
    individual :class:`Widget` objects an an :class:`inspect.Parameter` object.
    The signature representation of a ``ContainerWidget`` (with the current settings
    as default values) is accessible with the :meth:`~ContainerWidget.to_signature`
    method (or by using :func:`inspect.signature` from the standard library)

    For a ``ContainerWidget`` sublcass that is tightly coupled to a specific function
    signature (as in the "classic" magicgui decorator), see
    :class:`~magicgui.function_gui.FunctionGui`.

    Parameters
    ----------
    orientation : str, optional
        The orientation for the container.  must be one of ``{'horizontal',
        'vertical'}``. by default "horizontal"
    widgets : Sequence[Widget], optional
        A sequence of widgets with which to intialize the container, by default
        ``None``.
    labels : bool, optional
        Whether each widget should be shown with a corresponding Label widget to the
<<<<<<< HEAD
        left, by default True.  Note: the text for each widget defaults to
=======
        left, by default ``True``.  Note: the text for each widget defaults to
>>>>>>> 7fcf648f
        ``widget.name``, but can be overriden by setting ``widget.label``.
    return_annotation : type or str, optional
        An optional return annotation to use when representing this container of
        widgets as an :class:`inspect.Signature`, by default ``None``
    """

    changed: EventEmitter
    _widget: _protocols.ContainerProtocol
    _initialized = False

    def __init__(
        self,
        orientation: str = "horizontal",
        widgets: Sequence[Widget] = (),
        labels=True,
        return_annotation: Any = None,
        **kwargs,
    ):
<<<<<<< HEAD
        self._labels = labels
=======
        self.labels = labels
        self._orientation = orientation
>>>>>>> 7fcf648f
        kwargs["backend_kwargs"] = {"orientation": orientation}
        super().__init__(**kwargs)
        self.changed = EventEmitter(source=self, type="changed")
        self._return_annotation = return_annotation
        for w in widgets:
            self.append(w)
        self._initialized = True

    def __getattr__(self, name: str):
        """Return attribute ``name``.  Will return a widget if present."""
        for widget in self:
            if name == widget.name:
                return widget
        return object.__getattribute__(self, name)

    def __setattr__(self, name: str, value: Any):
        """Set attribute ``name``.  Prevents changing widget if present, (use del)."""
        if self._initialized:
            for widget in self:
                if name == widget.name:
                    raise AttributeError(
                        "Cannot set attribute with same name as a widget\n"
                        "If you are trying to change the value of a widget, use: "
                        f"`{self.__class__.__name__}.{name}.value = {value}`",
                    )
        object.__setattr__(self, name, value)

    @overload
    def __getitem__(self, key: Union[int, str]) -> Widget:  # noqa: D105
        ...

    @overload
    def __getitem__(self, key: slice) -> MutableSequence[Widget]:  # noqa: F811, D105
        ...

    def __getitem__(self, key):  # noqa: F811
        """Get item by integer, str, or slice."""
        if isinstance(key, str):
            return self.__getattr__(key)
        if isinstance(key, slice):
            out = []
            for idx in range(*key.indices(len(self))):
                item = self._widget._mgui_get_index(idx)
                if item:
                    out.append(item)
            return out
        elif isinstance(key, int):
            if key < 0:
                key += len(self)
        item = self._widget._mgui_get_index(key)
        if not item:
            raise IndexError("Container index out of range")
        return getattr(item, "_inner_widget", item)

    def index(self, value: Any, start=0, stop=9223372036854775807) -> int:
        """Return index of a specific widget instance (or widget name)."""
        if isinstance(value, str):
            value = getattr(self, value)
        return super().index(value, start, stop)

    def remove(self, value: Union[Widget, str]):
        """Remove a widget instance (may also be string name of widget)."""
        super().remove(value)  # type: ignore

    def __delattr__(self, name: str):
        """Delete a widget by name."""
        self.remove(name)

    def __delitem__(self, key: Union[int, slice]):
        """Delete a widget by integer or slice index."""
        if isinstance(key, slice):
            for idx in range(*key.indices(len(self))):
                self._widget._mgui_remove_index(idx)
        else:
            if key < 0:
                key += len(self)
            self._widget._mgui_remove_index(key)

    def __len__(self) -> int:
        """Return the count of widgets."""
        return self._widget._mgui_count()

    def __setitem__(self, key, value):
        """Prevent assignment by index."""
        raise NotImplementedError("magicgui.Container does not support item setting.")

    def __dir__(self) -> List[str]:
        """Add subwidget names to the dir() call for this widget."""
        d = list(super().__dir__())
        d.extend([w.name for w in self if not w.gui_only])
        return d

    def insert(self, key: int, widget: Widget):
        """Insert widget at `key`."""
        if isinstance(widget, ValueWidget):
            widget.changed.connect(lambda x: self.changed(value=self))
        _widget = widget

        if self.labels:
<<<<<<< HEAD
            from ._concrete import _LabeledWidget

            if not isinstance(widget, (_LabeledWidget, ButtonWidget)):
                _widget = _LabeledWidget(widget)

        self._widget._mgui_insert_widget(key, _widget)
=======
            # no labels for button widgets (push buttons, checkboxes, have their own)
            if isinstance(widget, ButtonWidget):
                return
            label = create_widget(widget_type="Label", default=widget.label)
            self._widget._mgui_insert_widget(key, label)
>>>>>>> 7fcf648f

    @property
    def margins(self) -> Tuple[int, int, int, int]:
        """Return margin between the content and edges of the container."""
        return self._widget._mgui_get_margins()

    @margins.setter
    def margins(self, margins: Tuple[int, int, int, int]) -> None:
        # left, top, right, bottom
        self._widget._mgui_set_margins(margins)

    @property
    def orientation(self):
        """Return the orientation of the widget."""
        return self._orientation

    @orientation.setter
    def orientation(self, value):
        raise NotImplementedError(
            "It is not yet possible to change orientation after instantiation"
        )

    @property
    def native_layout(self):
        """Return the layout widget used by the backend."""
        return self._widget._mgui_get_native_layout()

    def reset_choices(self, event=None):
        """Reset choices for all Categorical subWidgets to the default state.

        If widget._default_choices is a callable, this may NOT be the exact same set of
        choices as when the widget was instantiated, if the callable relies on external
        state.
        """
        for widget in self:
            if isinstance(widget, CategoricalWidget):
                widget.reset_choices()

    def refresh_choices(self, event=None):
        """Alias for reset_choices [DEPRECATED: use reset_choices]."""
        warnings.warn(
            "\n`ContainerWidget.refresh_choices` is deprecated and will be removed in a"
            " future version, please use `ContainerWidget.reset_choices` instead.",
            FutureWarning,
        )
        return self.reset_choices(event)

    @property
    def __signature__(self) -> inspect.Signature:
        """Return signature object, for compatibility with inspect.signature()."""
        return self.to_signature()

    def to_signature(self) -> MagicSignature:
        """Return a MagicSignature object representing the current state of the gui."""
        params = [
            MagicParameter.from_widget(w) for w in self if w.name and not w.gui_only
        ]
        return MagicSignature(params, return_annotation=self._return_annotation)

    @classmethod
    def from_signature(cls, sig: inspect.Signature, **kwargs) -> Container:
        """Create a Container widget from an inspect.Signature object."""
        return MagicSignature.from_signature(sig).to_container(**kwargs)

    @classmethod
    def from_callable(
        cls, obj: Callable, gui_options: Optional[dict] = None, **kwargs
    ) -> Container:
        """Create a Container widget from a callable object.

        In most cases, it will be preferable to create a ``FunctionGui`` instead.
        """
        return magic_signature(obj, gui_options=gui_options).to_container(**kwargs)

    def __repr__(self) -> str:
        """Return a repr."""
        return f"<Container {self.to_signature()}>"

    @property
    def labels(self) -> bool:
        """Whether widgets are presented with labels."""
        return self._labels

    @labels.setter
    def labels(self, value: bool):
        if value == self._labels:
            return
        self._labels = value

        for index, _ in enumerate(self):
            widget = self.pop(index)
            self.insert(index, widget)<|MERGE_RESOLUTION|>--- conflicted
+++ resolved
@@ -721,11 +721,7 @@
         ``None``.
     labels : bool, optional
         Whether each widget should be shown with a corresponding Label widget to the
-<<<<<<< HEAD
-        left, by default True.  Note: the text for each widget defaults to
-=======
         left, by default ``True``.  Note: the text for each widget defaults to
->>>>>>> 7fcf648f
         ``widget.name``, but can be overriden by setting ``widget.label``.
     return_annotation : type or str, optional
         An optional return annotation to use when representing this container of
@@ -744,12 +740,8 @@
         return_annotation: Any = None,
         **kwargs,
     ):
-<<<<<<< HEAD
         self._labels = labels
-=======
-        self.labels = labels
         self._orientation = orientation
->>>>>>> 7fcf648f
         kwargs["backend_kwargs"] = {"orientation": orientation}
         super().__init__(**kwargs)
         self.changed = EventEmitter(source=self, type="changed")
@@ -849,20 +841,12 @@
         _widget = widget
 
         if self.labels:
-<<<<<<< HEAD
             from ._concrete import _LabeledWidget
 
             if not isinstance(widget, (_LabeledWidget, ButtonWidget)):
                 _widget = _LabeledWidget(widget)
 
         self._widget._mgui_insert_widget(key, _widget)
-=======
-            # no labels for button widgets (push buttons, checkboxes, have their own)
-            if isinstance(widget, ButtonWidget):
-                return
-            label = create_widget(widget_type="Label", default=widget.label)
-            self._widget._mgui_insert_widget(key, label)
->>>>>>> 7fcf648f
 
     @property
     def margins(self) -> Tuple[int, int, int, int]:
