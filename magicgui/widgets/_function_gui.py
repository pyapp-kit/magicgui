--- conflicted
+++ resolved
@@ -152,15 +152,10 @@
         elif not isinstance(param_options, dict):
             raise TypeError("'param_options' must be a dict of dicts")
 
-<<<<<<< HEAD
-        sig = magic_signature(function, gui_options=param_options)
-        self._return_annotation = resolve_single_type(sig.return_annotation)
-=======
         sig = magic_signature(
             function, gui_options=param_options, raise_on_unknown=raise_on_unknown
         )
-        self.return_annotation = sig.return_annotation
->>>>>>> 93be7a3e
+        self._return_annotation = resolve_single_type(sig.return_annotation)
         self._tooltips = tooltips
         if tooltips:
             _inject_tooltips_from_docstrings(function.__doc__, sig)
