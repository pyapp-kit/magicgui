"""The FunctionGui class is a Container subclass designed to represent a function.

The core `magicgui` decorator returns an instance of a FunctionGui widget.
"""
from __future__ import annotations

import inspect
import re
from collections import deque
from contextlib import contextmanager
from pathlib import Path
from types import FunctionType
from typing import (
    TYPE_CHECKING,
    Any,
    Callable,
    Deque,
    Generic,
    Iterable,
    Mapping,
    TypeVar,
    cast,
)

from psygnal import Signal

from magicgui._type_resolution import resolve_single_type
from magicgui.application import AppRef
from magicgui.signature import MagicSignature, magic_signature
from magicgui.widgets import Container, MainWindow, ProgressBar, PushButton
from magicgui.widgets._bases.value_widget import ValueWidget
from magicgui.widgets._protocols import ContainerProtocol, MainWindowProtocol

if TYPE_CHECKING:
    from magicgui.widgets import TextEdit


def _inject_tooltips_from_docstrings(docstring: str | None, sig: MagicSignature):
    """Update ``sig`` gui options with tooltips extracted from ``docstring``."""
    from docstring_parser import parse

    if not docstring:
        return

    doc_params = {p.arg_name: p.description for p in parse(docstring).params}

    # deal with the (numpydocs) case when there are multiple parameters separated
    # by a comma
    for k, v in list(doc_params.items()):
        if "," in k:
            for split_key in k.split(","):
                doc_params[split_key.strip()] = v
            del doc_params[k]

    for name, description in doc_params.items():
        # this is to catch potentially bad arg_name parsing in docstring_parser
        # if using napoleon style google docstringss
        argname = name.split(" ", maxsplit=1)[0]
        desc = description.replace("`", "") if description else ""
        # some docstring params may be mislabeled and not appear in the params
        if argname in sig.parameters:
            # use setdefault so as not to override an explicitly provided tooltip
            sig.parameters[argname].options.setdefault("tooltip", desc)


_R = TypeVar("_R")
_KT = TypeVar("_KT")
_VT = TypeVar("_VT")


class FunctionGui(Container, Generic[_R]):
    """Wrapper for a container of widgets representing a callable object.

    Parameters
    ----------
    function : Callable
        A callable to turn into a GUI
    call_button : bool, str, or None, optional
        If True, create an additional button that calls the original function when
        clicked.  If a ``str``, set the button text. by default False when
        auto_call is True, and True otherwise.
        The button can be accessed from the ``.call_button`` property.
    layout : str, optional
        The type of layout to use. Must be one of {'horizontal', 'vertical'}.
        by default "horizontal".
    scrollable : bool, optional
        Whether to enable scroll bars or not. If enabled, scroll bars will
        only appear along the layout direction, not in both directions.
    labels : bool, optional
        Whether labels are shown in the widget. by default True
    tooltips : bool, optional
        Whether tooltips are shown when hovering over widgets. by default True
    app : magicgui.Application or str, optional
        A backend to use, by default ``None`` (use the default backend.)
    visible : bool, optional
        Whether to immediately show the widget.  If ``False``, widget is explicitly
        hidden.  If ``None``, widget is not shown, but will be shown if a parent
        container is shown, by default None.
    auto_call : bool, optional
        If True, changing any parameter in either the GUI or the widget attributes
        will call the original function with the current settings. by default False
    result_widget : bool, optional
        Whether to display a LineEdit widget the output of the function when called,
        by default False
    param_options : dict, optional
        A dict of name: widget_options dict for each parameter in the function.
        Will be passed to `magic_signature` by default ``None``
    name : str, optional
        A name to assign to the Container widget, by default `function.__name__`
    persist : bool, optional
        If `True`, when parameter values change in the widget, they will be stored to
        disk (in `~/.config/magicgui/cache`) and restored when the widget is loaded
        again with ``persist = True``.  By default, `False`.

    Raises
    ------
    TypeError
        If unexpected keyword arguments are provided
    """

    called = Signal(object)
    _widget: ContainerProtocol

    def __init__(
        self,
        function: Callable[..., _R],
        call_button: bool | str | None = None,
        layout: str = "vertical",
        scrollable: bool = False,
        labels: bool = True,
        tooltips: bool = True,
        app: AppRef = None,
        visible: bool = None,
        auto_call: bool = False,
        result_widget: bool = False,
        param_options: dict[str, dict] | None = None,
        name: str = None,
        persist: bool = False,
        raise_on_unknown=False,
        **kwargs,
    ):
        if not callable(function):
            raise TypeError("'function' argument to FunctionGui must be callable.")

        # consume extra Widget keywords
        extra = set(kwargs) - {"annotation", "gui_only"}
        if extra:
            s = "s" if len(extra) > 1 else ""
            raise TypeError(f"FunctionGui got unexpected keyword argument{s}: {extra}")
        if param_options is None:
            param_options = {}
        elif not isinstance(param_options, dict):
            raise TypeError("'param_options' must be a dict of dicts")

<<<<<<< HEAD
        sig = magic_signature(function, gui_options=param_options)
=======
        sig = magic_signature(
            function, gui_options=param_options, raise_on_unknown=raise_on_unknown
        )
>>>>>>> 23372b0a
        self._return_annotation = resolve_single_type(sig.return_annotation)
        self._tooltips = tooltips
        if tooltips:
            _inject_tooltips_from_docstrings(function.__doc__, sig)

        self.persist = persist
        self._function = function
        self.__wrapped__ = function
        # it's conceivable that function is not actually an instance of FunctionType
        # we can still support any generic callable, but we need to be careful not to
        # access attributes (like `__name__` that only function objects have).
        # Mypy doesn't seem catch this at this point:
        # https://github.com/python/mypy/issues/9934
        name = name or getattr(function, "__name__", None)
        if not name:
            if hasattr(function, "func"):  # partials:
                f = getattr(function, "func", None)
                name = getattr(f, "__name__", None) or str(function)
            else:
                name = f"{function.__module__}.{function.__class__}"
        self._callable_name = name

        super().__init__(
            layout=layout,
            scrollable=scrollable,
            labels=labels,
            visible=visible,
            widgets=list(sig.widgets(app).values()),
            name=name or self._callable_name,
        )
        self._param_options = param_options
        self._result_name = ""
        self._call_count: int = 0
        self._bound_instances: dict[int, FunctionGui] = {}

        # a deque of Progressbars to be created by (possibly nested) tqdm_mgui iterators
        self._tqdm_pbars: Deque[ProgressBar] = deque()
        # the nesting level of tqdm_mgui iterators in a given __call__
        self._tqdm_depth: int = 0

        if call_button is None:
            call_button = not auto_call
        self._call_button: PushButton | None = None
        if call_button:
            text = call_button if isinstance(call_button, str) else "Run"
            self._call_button = PushButton(gui_only=True, text=text, name="call_button")
            if not auto_call:  # (otherwise it already gets called)

                @self._call_button.changed.connect
                def _disable_button_and_call():
                    # disable the call button until the function has finished
                    self._call_button = cast(PushButton, self._call_button)
                    self._call_button.enabled = False
                    try:
                        self.__call__()
                    finally:
                        self._call_button.enabled = True

            self.append(self._call_button)

        self._result_widget: ValueWidget | None = None
        if result_widget:
            from magicgui.widgets._bases import create_widget

            self._result_widget = create_widget(
                value=None,
                annotation=self._return_annotation,
                gui_only=True,
                is_result=True,
                raise_on_unknown=raise_on_unknown,
            )
            self.append(self._result_widget)

        if persist:
            self._load(quiet=True)

        self._auto_call = auto_call
        self.changed.connect(self._on_change)

    def _on_change(self):
        if self.persist:
            self._dump()
        if self._auto_call:
            self()

    @property
    def call_button(self) -> PushButton | None:
        """Return the call button."""
        return self._call_button

    @property
    def call_count(self) -> int:
        """Return the number of times the function has been called."""
        return self._call_count

    def reset_call_count(self) -> None:
        """Reset the call count to 0."""
        self._call_count = 0

    @property
    def return_annotation(self):
        """Return annotation to use when converting to :class:`inspect.Signature`.

        ForwardRefs will be resolve when setting the annotation.
        """
        return self._return_annotation

    @property
    def __signature__(self) -> MagicSignature:
        """Return a MagicSignature object representing the current state of the gui."""
        return super().__signature__.replace(return_annotation=self.return_annotation)

    def __call__(self, *args: Any, update_widget: bool = False, **kwargs: Any) -> _R:
        """Call the original function with the current parameter values from the Gui.

        It is also possible to override the current parameter values from the GUI by
        providing args/kwargs to the function call.  Only those provided will override
        the ones from the gui.  A `called` signal will also be emitted with the results.

        Returns
        -------
        result : Any
            whatever the return value of the original function would have been.

        Examples
        --------
        gui = FunctionGui(func, show=True)

        # then change parameters in the gui, or by setting:  gui.param.value = something

        gui()  # calls the original function with the current parameters
        """
        sig = self.__signature__
        try:
            bound = sig.bind(*args, **kwargs)
        except TypeError as e:
            if "missing a required argument" not in str(e):
                raise

            match = re.search("argument: '(.+)'", str(e))
            missing = match.groups()[0] if match else "<param>"
            msg = (
                f"{e} in call to '{self._callable_name}{sig}'.\n"
                "To avoid this error, you can bind a value or callback to the "
                f"parameter:\n\n    {self._callable_name}.{missing}.bind(value)"
                "\n\nOr use the 'bind' option in the magicgui decorator:\n\n"
                f"    @magicgui({missing}={{'bind': value}})\n"
                f"    def {self._callable_name}{sig}: ..."
            )
            raise TypeError(msg) from None

        if update_widget:
            self._auto_call, before = False, self._auto_call
            try:
                self.update(bound.arguments)
            finally:
                self._auto_call = before

        bound.apply_defaults()

        self._tqdm_depth = 0  # reset the tqdm stack count
        with _function_name_pointing_to_widget(self):
            value = self._function(*bound.args, **bound.kwargs)

        self._call_count += 1
        if self._result_widget is not None:
            with self._result_widget.changed.blocked():
                self._result_widget.value = value

        return_type = sig.return_annotation
        if return_type:
            from magicgui.type_map import _type2callback

            for callback in _type2callback(return_type):
                callback(self, value, return_type)
        self.called.emit(value)
        return value

    def __repr__(self) -> str:
        """Return string representation of instance."""
        return f"<{type(self).__name__} {self._callable_name}{self.__signature__}>"

    def update(
        self,
        mapping: Mapping | Iterable[tuple[str, Any]] | None = None,
        **kwargs: Any,
    ):
        """Update the parameters in the widget from a mapping, iterable, or kwargs."""
        with self.changed.blocked():
            if mapping:
                items = mapping.items() if isinstance(mapping, Mapping) else mapping
                for key, value in items:
                    getattr(self, key).value = value
            for key, value in kwargs.items():
                getattr(self, key).value = value
        self.changed.emit()

    @property
    def result_name(self) -> str:
        """Return a name that can be used for the result of this magicfunction."""
        return self._result_name or (self._callable_name + " result")

    @result_name.setter
    def result_name(self, value: str):
        """Set the result name of this FunctionGui widget."""
        self._result_name = value

    def copy(self) -> FunctionGui:
        """Return a copy of this FunctionGui."""
        return FunctionGui(
            function=self._function,
            call_button=self._call_button.text if self._call_button else None,
            layout=self.layout,
            labels=self.labels,
            param_options=self._param_options,
            auto_call=self._auto_call,
            result_widget=bool(self._result_widget),
            app=None,
            persist=self.persist,
            visible=self.visible,
            tooltips=self._tooltips,
            scrollable=self._scrollable,
            name=self.name,
        )

    def __get__(self, obj, objtype=None) -> FunctionGui:
        """Provide descriptor protocol.

        This allows the @magicgui decorator to work on a function as well as a method.
        If a method on a class is decorated with `@magicgui`, then accessing the
        attribute on an instance of that class will return a version of the FunctionGui
        in which the first argument of the function is bound to the instance. (Just like
        what you'd expect with the @property decorator.)

        Example
        -------
        >>> class MyClass:
        ...     @magicgui
        ...     def my_method(self, x=1):
        ...         print(locals())
        ...
        >>> c = MyClass()
        >>> c.my_method  # the FunctionGui that can be used as a widget
        >>> c.my_method(x=34)  # calling it works as usual, with `c` provided as `self`
        {'self': <__main__.MyClass object at 0x7fb610e455e0>, 'x': 34}
        """
        if obj is None:
            return self
        obj_id = id(obj)
        if obj_id not in self._bound_instances:
            method = getattr(obj.__class__, self._function.__name__)
            p0 = list(inspect.signature(method).parameters)[0]
            prior, self._param_options = self._param_options, {
                p0: {"bind": obj},
                **self._param_options,
            }
            try:
                self._bound_instances[obj_id] = self.copy()
            finally:
                self._param_options = prior
        return self._bound_instances[obj_id]

    def __set__(self, obj, value):
        """Prevent setting a magicgui attribute."""
        raise AttributeError("Can't set magicgui attribute")

    @property
    def _dump_path(self) -> Path:
        from .._util import user_cache_dir

        name = getattr(self._function, "__qualname__", self._callable_name)
        name = name.replace("<", "-").replace(">", "-")  # e.g. <locals>
        return user_cache_dir() / f"{self._function.__module__}.{name}"

    def _dump(self, path=None):
        super()._dump(path or self._dump_path)

    def _load(self, path=None, quiet=False):
        super()._load(path or self._dump_path, quiet=quiet)


class MainFunctionGui(FunctionGui[_R], MainWindow):
    """Container of widgets as a Main Application Window."""

    _widget: MainWindowProtocol

    def __init__(self, function: Callable, *args, **kwargs):
        super().__init__(function, *args, **kwargs)
        self.create_menu_item("Help", "Documentation", callback=self._show_docs)
        self._help_text_edit: TextEdit | None = None

    def _show_docs(self):
        if not self._help_text_edit:
            from magicgui.widgets import TextEdit

            docs = self._function.__doc__
            html = _docstring_to_html(docs) if docs else "None"
            self._help_text_edit = TextEdit(value=html)
            self._help_text_edit.read_only = True
            self._help_text_edit.width = 600
            self._help_text_edit.height = 400

        self._help_text_edit.show()


def _docstring_to_html(docs: str) -> str:
    """Convert docstring into rich text html."""
    from docstring_parser import parse

    ds = parse(docs)

    ptemp = "<li><p><strong>{}</strong> (<em>{}</em>) - {}</p></li>"
    plist = [ptemp.format(p.arg_name, p.type_name, p.description) for p in ds.params]
    params = "<h3>Parameters</h3><ul>{}</ul>".format("".join(plist))
    short = f"<p>{ds.short_description}</p>" if ds.short_description else ""
    long = f"<p>{ds.long_description}</p>" if ds.long_description else ""
    return re.sub(r"``?([^`]+)``?", r"<code>\1</code>", f"{short}{long}{params}")


@contextmanager
def _function_name_pointing_to_widget(function_gui: FunctionGui):
    """Context in which the name of the function points to the function_gui instance.

    When calling the function provided to FunctionGui, we make sure that the name
    of the function points to the FunctionGui object itself.
    In standard ``@magicgui`` usage, this will have been the case anyway.
    Doing this here allows the function name in a ``@magic_factory``-decorated function
    to *also* refer to the function gui instance created by the factory, (rather than
    to the :class:`~magicgui._magicgui.MagicFactory` object).

    Examples
    --------
    >>> @magicgui
    >>> def func():
    ...     # using "func" in the body here will refer to the widget.
    ...     print(type(func))
    >>>
    >>> func()  # prints 'magicgui.widgets._function_gui.FunctionGui'

    >>> @magic_factory
    >>> def func():
    ...     # using "func" in the body here will refer to the *widget* not the factory.
    ...     print(type(func))
    >>>
    >>> widget = func()
    >>> widget()  # *also* prints 'magicgui.widgets._function_gui.FunctionGui'
    """
    function = function_gui._function
    if not isinstance(function, FunctionType):
        # it's not a function object, so we don't know how to patch it...
        yield
        return

    func_name = function.__name__
    # see https://docs.python.org/3/library/inspect.html for details on code objects
    code = function.__code__

    if func_name in code.co_names:
        # This indicates that the function name was used inside the body of the
        # function, and points to some object in the module's global namespace.
        # function.__globals__ here points to the module-level globals in which the
        # function was defined.
        original_value = function.__globals__.get(func_name)
        function.__globals__[func_name] = function_gui
        try:
            yield
        finally:
            function.__globals__[func_name] = original_value

    elif function.__closure__ and func_name in code.co_freevars:
        # This indicates that the function name was used inside the body of the
        # function, and points to some object defined in a local scope (closure), rather
        # than the module's global namespace.
        # the position of the function name in code.co_freevars tells us where to look
        # for the value in the function.__closure__ tuple.
        idx = code.co_freevars.index(func_name)
        original_value = function.__closure__[idx].cell_contents
        function.__closure__[idx].cell_contents = function_gui
        try:
            yield
        finally:
            function.__closure__[idx].cell_contents = original_value
    else:
        yield<|MERGE_RESOLUTION|>--- conflicted
+++ resolved
@@ -152,13 +152,9 @@
         elif not isinstance(param_options, dict):
             raise TypeError("'param_options' must be a dict of dicts")
 
-<<<<<<< HEAD
-        sig = magic_signature(function, gui_options=param_options)
-=======
         sig = magic_signature(
             function, gui_options=param_options, raise_on_unknown=raise_on_unknown
         )
->>>>>>> 23372b0a
         self._return_annotation = resolve_single_type(sig.return_annotation)
         self._tooltips = tooltips
         if tooltips:
