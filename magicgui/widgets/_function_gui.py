--- conflicted
+++ resolved
@@ -7,26 +7,17 @@
 import inspect
 import re
 import warnings
-<<<<<<< HEAD
 from collections import deque
-from typing import Any, Callable, Deque, Dict, Optional, Union
-=======
-from typing import TYPE_CHECKING, Any, Callable, Dict, Optional, Union
->>>>>>> 16c9d00f
+from typing import TYPE_CHECKING, Any, Callable, Deque, Dict, Optional, Union
 
 from magicgui.application import AppRef
 from magicgui.events import EventEmitter
 from magicgui.signature import MagicSignature, magic_signature
-<<<<<<< HEAD
-from magicgui.widgets import Container, LineEdit, ProgressBar, PushButton
-from magicgui.widgets._protocols import ContainerProtocol
-=======
-from magicgui.widgets import Container, LineEdit, MainWindow, PushButton
+from magicgui.widgets import Container, LineEdit, MainWindow, ProgressBar, PushButton
 from magicgui.widgets._protocols import ContainerProtocol, MainWindowProtocol
 
 if TYPE_CHECKING:
     from magicgui.widgets import TextEdit
->>>>>>> 16c9d00f
 
 
 def _inject_tooltips_from_docstrings(
