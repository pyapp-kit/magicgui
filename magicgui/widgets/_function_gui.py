"""The FunctionGui class is a Container subclass designed to represent a function.

The core `magicgui` decorator returns an instance of a FunctionGui widget.
"""
from __future__ import annotations

import inspect
import re
import warnings
<<<<<<< HEAD
from contextlib import contextmanager
from types import FunctionType
from typing import Any, Callable, Dict, Optional, Union
=======
from typing import TYPE_CHECKING, Any, Callable, Dict, Optional, Union
>>>>>>> 9e868da9

from magicgui.application import AppRef
from magicgui.events import EventEmitter
from magicgui.signature import MagicSignature, magic_signature
from magicgui.widgets import Container, LineEdit, MainWindow, PushButton
from magicgui.widgets._protocols import ContainerProtocol, MainWindowProtocol

if TYPE_CHECKING:
    from magicgui.widgets import TextEdit


def _inject_tooltips_from_docstrings(
    docstring: Optional[str], param_options: Dict[str, dict]
):
    """Update ``param_options`` dict with tooltips extracted from ``docstring``."""
    from docstring_parser import parse

    if not docstring:
        return
    for param in parse(docstring).params:
        # this is to catch potentially bad arg_name parsing in docstring_parser
        # if using napoleon style google docstringss
        argname = param.arg_name.split(" ", maxsplit=1)[0]
        if argname not in param_options:
            param_options[argname] = {}
        # use setdefault so as not to override an explicitly provided tooltip
        param_options[argname].setdefault("tooltip", param.description)


class FunctionGui(Container):
    """Wrapper for a container of widgets representing a callable object.

    Parameters
    ----------
    function : Callable
        A callable to turn into a GUI
    call_button : bool or str, optional
        If True, create an additional button that calls the original function when
        clicked.  If a ``str``, set the button text. by default False
    layout : str, optional
        The type of layout to use. Must be one of {'horizontal', 'vertical'}.
        by default "horizontal".
    labels : bool, optional
        Whether labels are shown in the widget. by default True
    tooltips : bool, optional
        Whether tooltips are shown when hovering over widgets. by default True
    app : magicgui.Application or str, optional
        A backend to use, by default ``None`` (use the default backend.)
    show : bool, optional
        Whether to immediately show the widget, by default False
    auto_call : bool, optional
        If True, changing any parameter in either the GUI or the widget attributes
        will call the original function with the current settings. by default False
    result_widget : bool, optional
        Whether to display a LineEdit widget the output of the function when called,
        by default False
    gui_options : dict, optional
        A dict of name: widget_options dict for each parameter in the function.
        Will be passed to `magic_signature` by default ``None``
    name : str, optional
        A name to assign to the Container widget, by default `function.__name__`

    Raises
    ------
    TypeError
        If unexpected keyword arguments are provided
    """

    _widget: ContainerProtocol
    __signature__: MagicSignature

    def __init__(
        self,
        function: Callable,
        call_button: Union[bool, str] = False,
        layout: str = "horizontal",
        labels: bool = True,
        tooltips: bool = True,
        app: AppRef = None,
        show: bool = False,
        auto_call: bool = False,
        result_widget: bool = False,
        param_options: Optional[Dict[str, dict]] = None,
        name: str = None,
        **kwargs,
    ):
        if not callable(function):
            raise TypeError("'function' argument to FunctionGui must be callable.")

        # consume extra Widget keywords
        extra = set(kwargs) - {"annotation", "gui_only"}
        if extra:
            s = "s" if len(extra) > 1 else ""
            raise TypeError(f"FunctionGui got unexpected keyword argument{s}: {extra}")
        if param_options is None:
            param_options = {}
        elif not isinstance(param_options, dict) or not all(
            isinstance(x, dict) for x in param_options.values()
        ):
            raise TypeError("'param_options' must be a dict of dicts")
        if tooltips:
            _inject_tooltips_from_docstrings(function.__doc__, param_options)

        self._function = function
        self.__wrapped__ = function
        # it's conceivable that function is not actually an instance of FunctionType
        # we can still support any generic callable, but we need to be careful not to
        # access attributes (like `__name__` that only function objects have).
        # Mypy doesn't seem catch this at this point:
        # https://github.com/python/mypy/issues/9934
        self._callable_name = (
            getattr(function, "__name__", None)
            or f"{function.__module__}.{function.__class__}"
        )

        sig = magic_signature(function, gui_options=param_options)
        super().__init__(
            layout=layout,
            labels=labels,
            widgets=list(sig.widgets(app).values()),
            return_annotation=sig.return_annotation,
            name=name or self._callable_name,
        )

        self._param_options = param_options
        self.called = EventEmitter(self, type="called")
        self._result_name = ""
        self._call_count: int = 0

        self._call_button: Optional[PushButton] = None
        if call_button:
            text = call_button if isinstance(call_button, str) else "Run"
            self._call_button = PushButton(gui_only=True, text=text, name="call_button")
            if not auto_call:  # (otherwise it already gets called)
                self._call_button.changed.connect(lambda e: self.__call__())
            self.append(self._call_button)

        self._result_widget: Optional[LineEdit] = None
        if result_widget:
            self._result_widget = LineEdit(gui_only=True, name="result")
            self._result_widget.enabled = False
            self.append(self._result_widget)

        self._auto_call = auto_call
        if auto_call:
            self.changed.connect(lambda e: self.__call__())

        if show:
            self.show()

    @property
    def call_count(self) -> int:
        """Return the number of times the function has been called."""
        return self._call_count

    def reset_call_count(self) -> None:
        """Reset the call count to 0."""
        self._call_count = 0

    def __getattr__(self, value):
        """Catch deprecated _name_changed attribute."""
        if value.endswith("_changed"):
            widget_name = value.replace("_changed", "")
            warnings.warn(
                "\nThe `<name>_changed` signal has been removed in magicgui 0.2.0.\n"
                f"Use 'widget.{widget_name}.changed' instead of 'widget.{value}'",
                FutureWarning,
            )
            return getattr(self, widget_name).changed
        return super().__getattr__(value)

    # def __delitem__(self, key: Union[int, slice]):
    #     """Delete a widget by integer or slice index."""
    #     raise AttributeError("can't delete items from a FunctionGui")

    _UNSET = object()  # sentinel used when temporarily overriding function.__globals__

    def __call__(self, *args: Any, **kwargs: Any):
        """Call the original function with the current parameter values from the Gui.

        It is also possible to override the current parameter values from the GUI by
        providing args/kwargs to the function call.  Only those provided will override
        the ones from the gui.  A `called` signal will also be emitted with the results.

        Returns
        -------
        result : Any
            whatever the return value of the original function would have been.

        Examples
        --------
        gui = FunctionGui(func, show=True)

        # then change parameters in the gui, or by setting:  gui.param.value = something

        gui()  # calls the original function with the current parameters
        """
        sig = self.__signature__
        try:
            bound = sig.bind(*args, **kwargs)
        except TypeError as e:
            if "missing a required argument" in str(e):
                match = re.search("argument: '(.+)'", str(e))
                missing = match.groups()[0] if match else "<param>"
                msg = (
                    f"{e} in call to '{self._callable_name}{sig}'.\n"
                    "To avoid this error, you can bind a value or callback to the "
                    f"parameter:\n\n    {self._callable_name}.{missing}.bind(value)"
                    "\n\nOr use the 'bind' option in the magicgui decorator:\n\n"
                    f"    @magicgui({missing}={{'bind': value}})\n"
                    f"    def {self._callable_name}{sig}: ..."
                )
                raise TypeError(msg) from None
            else:
                raise

        bound.apply_defaults()

        with _function_name_pointing_to_widget(self):
            value = self._function(*bound.args, **bound.kwargs)

        self._call_count += 1
        if self._result_widget is not None:
            with self._result_widget.changed.blocker():
                self._result_widget.value = value

        return_type = self.return_annotation
        if return_type:
            from magicgui.type_map import _type2callback

            for callback in _type2callback(return_type):
                callback(self, value, return_type)
        self.called(value=value)
        return value

    def __repr__(self) -> str:
        """Return string representation of instance."""
        return f"<FunctionGui {self._callable_name}{self.__signature__}>"

    @property
    def result_name(self) -> str:
        """Return a name that can be used for the result of this magicfunction."""
        return self._result_name or (self._callable_name + " result")

    @result_name.setter
    def result_name(self, value: str):
        """Set the result name of this FunctionGui widget."""
        self._result_name = value

    def copy(self) -> "FunctionGui":
        """Return a copy of this FunctionGui."""
        return FunctionGui(
            function=self._function,
            call_button=bool(self._call_button),
            layout=self.layout,
            labels=self.labels,
            param_options=self._param_options,
            auto_call=self._auto_call,
            result_widget=bool(self._result_widget),
            app=None,
        )

    _bound_instances: Dict[int, FunctionGui] = {}

    def __get__(self, obj, objtype=None) -> FunctionGui:
        """Provide descriptor protocol.

        This allows the @magicgui decorator to work on a function as well as a method.
        If a method on a class is decorated with `@magicgui`, then accessing the
        attribute on an instance of that class will return a version of the FunctionGui
        in which the first argument of the function is bound to the instance. (Just like
        what you'd expect with the @property decorator.)

        Example
        -------
        >>> class MyClass:
        ...     @magicgui
        ...     def my_method(self, x=1):
        ...         print(locals())
        ...
        >>> c = MyClass()
        >>> c.my_method  # the FunctionGui that can be used as a widget
        >>> c.my_method(x=34)  # calling it works as usual, with `c` provided as `self`
        {'self': <__main__.MyClass object at 0x7fb610e455e0>, 'x': 34}
        """
        if obj is not None:
            obj_id = id(obj)
            if obj_id not in self._bound_instances:
                method = getattr(obj.__class__, self._function.__name__)
                p0 = list(inspect.signature(method).parameters)[0]
                prior, self._param_options = self._param_options, {p0: {"bind": obj}}
                try:
                    self._bound_instances[obj_id] = self.copy()
                finally:
                    self._param_options = prior
            return self._bound_instances[obj_id]
        return self

    def __set__(self, obj, value):
        """Prevent setting a magicgui attribute."""
        raise AttributeError("Can't set magicgui attribute")

    def Gui(self, show=False):
        """Create a widget instance [DEPRECATED]."""
        warnings.warn(
            "\n\nCreating a widget instance with `my_function.Gui()` is deprecated,\n"
            "the magicgui decorator now returns a widget instance directly, so you\n"
            "should simply use the function itself as a magicgui widget, or call\n"
            "`my_function.show(run=True)` to run the application.\n"
            "In a future version, the `Gui` attribute will be removed.\n",
            FutureWarning,
        )
        if show:
            self.show()
        return self


<<<<<<< HEAD
_UNSET = object()


@contextmanager
def _function_name_pointing_to_widget(function_gui: FunctionGui):
    """Context in which the name of the function points to the function_gui instance.

    When calling the function provided to FunctionGui, we make sure that the name
    of the function points to the FunctionGui object itself (this object).
    In standard ``@magicgui`` usage, this will have been the case anyway.
    Doing this here allows @magic_factories to *also* be self-referential.
    """
    function = function_gui._function
    if not isinstance(function, FunctionType):
        yield
        return

    func_name = function.__name__
    # function.__globals__ here points to the module-level globals in which the function
    # was defined.  This means that this will NOT work for factories defined inside
    # other functions.
    original_value = function.__globals__.get(func_name, _UNSET)
    function.__globals__[func_name] = function_gui
    try:
        yield
    finally:
        if original_value is _UNSET:
            del function.__globals__[func_name]
        else:
            function.__globals__[func_name] = original_value
=======
class MainFunctionGui(FunctionGui, MainWindow):
    """Container of widgets as a Main Application Window."""

    _widget: MainWindowProtocol

    def __init__(self, function: Callable, *args, **kwargs):
        super().__init__(function, *args, **kwargs)
        self.create_menu_item("Help", "Documentation", callback=self._show_docs)
        self._help_text_edit: Optional[TextEdit] = None

    def _show_docs(self):
        if not self._help_text_edit:
            from magicgui.widgets import TextEdit

            docs = self._function.__doc__
            html = _docstring_to_html(docs) if docs else "None"
            self._help_text_edit = TextEdit(value=html)
            self._help_text_edit.read_only = True
            self._help_text_edit.width = 600
            self._help_text_edit.height = 400

        self._help_text_edit.show()


def _docstring_to_html(docs: str) -> str:
    """Convert docstring into rich text html."""
    from docstring_parser import parse

    ds = parse(docs)

    ptemp = "<li><p><strong>{}</strong> (<em>{}</em>) - {}</p></li>"
    plist = [ptemp.format(p.arg_name, p.type_name, p.description) for p in ds.params]
    params = "<h3>Parameters</h3><ul>{}</ul>".format("".join(plist))
    short = f"<p>{ds.short_description}</p>" if ds.short_description else ""
    long = f"<p>{ds.long_description}</p>" if ds.long_description else ""
    return re.sub(r"``?([^`]+)``?", r"<code>\1</code>", f"{short}{long}{params}")
>>>>>>> 9e868da9
<|MERGE_RESOLUTION|>--- conflicted
+++ resolved
@@ -7,13 +7,9 @@
 import inspect
 import re
 import warnings
-<<<<<<< HEAD
 from contextlib import contextmanager
 from types import FunctionType
-from typing import Any, Callable, Dict, Optional, Union
-=======
 from typing import TYPE_CHECKING, Any, Callable, Dict, Optional, Union
->>>>>>> 9e868da9
 
 from magicgui.application import AppRef
 from magicgui.events import EventEmitter
@@ -331,7 +327,44 @@
         return self
 
 
-<<<<<<< HEAD
+class MainFunctionGui(FunctionGui, MainWindow):
+    """Container of widgets as a Main Application Window."""
+
+    _widget: MainWindowProtocol
+
+    def __init__(self, function: Callable, *args, **kwargs):
+        super().__init__(function, *args, **kwargs)
+        self.create_menu_item("Help", "Documentation", callback=self._show_docs)
+        self._help_text_edit: Optional[TextEdit] = None
+
+    def _show_docs(self):
+        if not self._help_text_edit:
+            from magicgui.widgets import TextEdit
+
+            docs = self._function.__doc__
+            html = _docstring_to_html(docs) if docs else "None"
+            self._help_text_edit = TextEdit(value=html)
+            self._help_text_edit.read_only = True
+            self._help_text_edit.width = 600
+            self._help_text_edit.height = 400
+
+        self._help_text_edit.show()
+
+
+def _docstring_to_html(docs: str) -> str:
+    """Convert docstring into rich text html."""
+    from docstring_parser import parse
+
+    ds = parse(docs)
+
+    ptemp = "<li><p><strong>{}</strong> (<em>{}</em>) - {}</p></li>"
+    plist = [ptemp.format(p.arg_name, p.type_name, p.description) for p in ds.params]
+    params = "<h3>Parameters</h3><ul>{}</ul>".format("".join(plist))
+    short = f"<p>{ds.short_description}</p>" if ds.short_description else ""
+    long = f"<p>{ds.long_description}</p>" if ds.long_description else ""
+    return re.sub(r"``?([^`]+)``?", r"<code>\1</code>", f"{short}{long}{params}")
+
+
 _UNSET = object()
 
 
@@ -361,42 +394,4 @@
         if original_value is _UNSET:
             del function.__globals__[func_name]
         else:
-            function.__globals__[func_name] = original_value
-=======
-class MainFunctionGui(FunctionGui, MainWindow):
-    """Container of widgets as a Main Application Window."""
-
-    _widget: MainWindowProtocol
-
-    def __init__(self, function: Callable, *args, **kwargs):
-        super().__init__(function, *args, **kwargs)
-        self.create_menu_item("Help", "Documentation", callback=self._show_docs)
-        self._help_text_edit: Optional[TextEdit] = None
-
-    def _show_docs(self):
-        if not self._help_text_edit:
-            from magicgui.widgets import TextEdit
-
-            docs = self._function.__doc__
-            html = _docstring_to_html(docs) if docs else "None"
-            self._help_text_edit = TextEdit(value=html)
-            self._help_text_edit.read_only = True
-            self._help_text_edit.width = 600
-            self._help_text_edit.height = 400
-
-        self._help_text_edit.show()
-
-
-def _docstring_to_html(docs: str) -> str:
-    """Convert docstring into rich text html."""
-    from docstring_parser import parse
-
-    ds = parse(docs)
-
-    ptemp = "<li><p><strong>{}</strong> (<em>{}</em>) - {}</p></li>"
-    plist = [ptemp.format(p.arg_name, p.type_name, p.description) for p in ds.params]
-    params = "<h3>Parameters</h3><ul>{}</ul>".format("".join(plist))
-    short = f"<p>{ds.short_description}</p>" if ds.short_description else ""
-    long = f"<p>{ds.long_description}</p>" if ds.long_description else ""
-    return re.sub(r"``?([^`]+)``?", r"<code>\1</code>", f"{short}{long}{params}")
->>>>>>> 9e868da9
+            function.__globals__[func_name] = original_value