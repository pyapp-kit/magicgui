--- conflicted
+++ resolved
@@ -9,23 +9,16 @@
 from collections import deque
 from contextlib import contextmanager
 from types import FunctionType
-<<<<<<< HEAD
 from typing import (
     TYPE_CHECKING,
     Any,
     Callable,
     Deque,
-    Dict,
     ForwardRef,
     Generic,
-    Optional,
     TypeVar,
-    Union,
     cast,
 )
-=======
-from typing import TYPE_CHECKING, Any, Callable, Deque, Generic, TypeVar, cast
->>>>>>> aaa4eb95
 
 from magicgui.application import AppRef
 from magicgui.events import EventEmitter
