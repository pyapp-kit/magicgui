--- conflicted
+++ resolved
@@ -152,12 +152,8 @@
             raise TypeError("'param_options' must be a dict of dicts")
 
         sig = magic_signature(function, gui_options=param_options)
-<<<<<<< HEAD
         self._return_annotation = resolve_single_type(sig.return_annotation)
-=======
-        self.return_annotation = sig.return_annotation
         self._tooltips = tooltips
->>>>>>> a9952032
         if tooltips:
             _inject_tooltips_from_docstrings(function.__doc__, sig)
 
