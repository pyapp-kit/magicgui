--- conflicted
+++ resolved
@@ -114,12 +114,11 @@
         """Set the width of the widget."""
         raise NotImplementedError()
 
-<<<<<<< HEAD
     # OPTIONAL: backends may implement this method to determine how their widgets
     # are displayed in an ipython front-end
     # def _ipython_display_(self, **kwargs):
     #     raise NotImplementedError()
-=======
+
     @abstractmethod
     def _mgui_get_min_width(self) -> int:
         """Get the minimum width of the widget."""
@@ -186,7 +185,6 @@
     def _mgui_set_tooltip(self, value: str | None) -> None:
         """Set a tooltip for this widget."""
         raise NotImplementedError()
->>>>>>> c8bfc04a
 
 
 @runtime_checkable
