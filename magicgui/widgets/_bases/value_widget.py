from __future__ import annotations

from typing import Any, Union

from typing_extensions import get_args, get_origin

from magicgui.events import Signal
from magicgui.widgets import _protocols

from .widget import Widget


class _Unset:
    def __repr__(self) -> str:
        return "UNSET"


UNSET = _Unset()


class ValueWidget(Widget):
    """Widget with a value, Wraps ValueWidgetProtocol.

    Parameters
    ----------
    value : Any, optional
        The starting value for the widget.
    bind : Any, optional
        A value or callback to bind this widget, then whenever `widget.value` is
        accessed, the value provided here will be returned.  ``value`` can be a
        callable, in which case ``value(self)`` will be returned (i.e. your callback
        must accept a single parameter, which is this widget instance.).
    """

    _widget: _protocols.ValueWidgetProtocol
<<<<<<< HEAD
    changed = Signal(object)
=======
    changed: EventEmitter
    null_value = None
>>>>>>> 8d47eba5

    def __init__(self, value: Any = UNSET, bind: Any = UNSET, nullable=False, **kwargs):
        self._nullable = nullable
        self._bound_value: Any = bind
        self._call_bound: bool = True
        super().__init__(**kwargs)
        if value is not UNSET:
            self.value = value
        if self._bound_value is not UNSET and "visible" not in kwargs:
            self.hide()

    def _post_init(self):
        super()._post_init()
        # self.changed = ter(source=self, type="changed")
        self._widget._mgui_bind_change_callback(self._on_value_change)

    def _on_value_change(self, *args):
        """Called when the widget value changes.  args come from the widget itself."""
<<<<<<< HEAD
        self.changed.emit(args[0] if args else None)
=======
        value = args[0] if args else None
        if value is self.null_value and not self._nullable:
            return
        self.changed(value=value)
>>>>>>> 8d47eba5

    def get_value(self):
        """Callable version of `self.value`.

        The main API is to use `self.value`, however, this is here in order to provide
        an escape hatch if trying to access the widget's value inside of a callback
        bound to self._bound_value.
        """
        return self._widget._mgui_get_value()

    @property
    def value(self):
        """Return current value of the widget.  This may be interpreted by backends."""
        if self._bound_value is not UNSET:
            if callable(self._bound_value) and self._call_bound:
                try:
                    return self._bound_value(self)
                except RecursionError as e:
                    raise RuntimeError(
                        "RecursionError in callback bound to "
                        f"<{self.widget_type!r} name={self.name!r}>. If you need to "
                        "access `widget.value` in your bound callback, use "
                        "`widget.get_value()`"
                    ) from e
            return self._bound_value
        return self.get_value()

    @value.setter
    def value(self, value):
        return self._widget._mgui_set_value(value)

    def __repr__(self) -> str:
        """Return representation of widget of instsance."""
        try:
            val = self.value if self._bound_value is UNSET else self._bound_value
            return (
                f"{self.widget_type}(value={val!r}, "
                f"annotation={self.annotation!r}, name={self.name!r})"
            )
        except AttributeError:  # pragma: no cover
            return f"<Uninitialized {self.widget_type}>"

    def bind(self, value: Any, call: bool = True) -> None:
        """Binds ``value`` to self.value.

        If a value is bound to this widget, then whenever `widget.value` is accessed,
        the value provided here will be returned.  ``value`` can be a callable, in which
        case ``value(self)`` will be returned (i.e. your callback must accept a single
        parameter, which is this widget instance.).

        If you provide a callable and you *don't* want it to be called (but rather just
        returned as a callable object, then use ``call=False`` when binding your value.

        Note: if you need to access the "original" ``widget.value`` within your
        callback, please use ``widget.get_value()`` instead of the ``widget.value``
        property, in order to avoid a RuntimeError.

        Parameters
        ----------
        value : Any
            The value (or callback) to return when accessing this widget's value.
        call : bool, optional
            If ``value`` is a callable and ``call`` is ``True``, the callback will be
            called as ``callback(self)`` when accessing ``self.value``.  If ``False``,
            the callback will simply be returned as a callable object, by default,
            ``True``.
        """
        self._call_bound = call
        self._bound_value = value

    def unbind(self) -> None:
        """Unbinds any bound values. (see ``ValueWidget.bind``)."""
        self._bound_value = UNSET

    @property
    def annotation(self):
        """Return type annotation for the parameter represented by the widget.

        ForwardRefs will be resolve when setting the annotation.
        If the widget is nullable (had a type annototation of Optional[Type]),
        annotation will return the first argument in the Optional clause.
        """
        annotation = Widget.annotation.fget(self)  # type: ignore
        if self._nullable and get_origin(annotation) is Union:
            return get_args(annotation)[0]
        return annotation

    @annotation.setter
    def annotation(self, value):
        Widget.annotation.fset(self, value)  # type: ignore<|MERGE_RESOLUTION|>--- conflicted
+++ resolved
@@ -33,12 +33,8 @@
     """
 
     _widget: _protocols.ValueWidgetProtocol
-<<<<<<< HEAD
     changed = Signal(object)
-=======
-    changed: EventEmitter
     null_value = None
->>>>>>> 8d47eba5
 
     def __init__(self, value: Any = UNSET, bind: Any = UNSET, nullable=False, **kwargs):
         self._nullable = nullable
@@ -57,14 +53,10 @@
 
     def _on_value_change(self, *args):
         """Called when the widget value changes.  args come from the widget itself."""
-<<<<<<< HEAD
-        self.changed.emit(args[0] if args else None)
-=======
         value = args[0] if args else None
         if value is self.null_value and not self._nullable:
             return
-        self.changed(value=value)
->>>>>>> 8d47eba5
+        self.changed.emit(value)
 
     def get_value(self):
         """Callable version of `self.value`.
