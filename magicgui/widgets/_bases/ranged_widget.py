import builtins
from abc import ABC, abstractmethod
<<<<<<< HEAD
from typing import Tuple, Union
=======
from math import ceil, log10
from typing import Tuple, Union, cast
>>>>>>> 919acb21
from warnings import warn

from magicgui.widgets import _protocols

from .value_widget import UNSET, ValueWidget, _Unset


class RangedWidget(ValueWidget):
    """Widget with a constrained value. Wraps RangedWidgetProtocol.

    Parameters
    ----------
    min : float, optional
        The minimum allowable value, by default 0 (or `value` if `value` is less than 0)
    max : float, optional
        The maximum allowable value, by default 999 (or `value` if `value` is greater
        than 999)
    step : float, optional
        The step size for incrementing the value, by default adaptive step is used
    """

    _widget: _protocols.RangedWidgetProtocol

    def __init__(
        self,
        min: Union[float, _Unset] = UNSET,
        max: Union[float, _Unset] = UNSET,
        step: Union[float, _Unset, None] = UNSET,
        **kwargs,
    ):  # sourcery skip: avoid-builtin-shadow
        for key in ("maximum", "minimum"):
            if key in kwargs:
                warn(
                    f"The {key!r} keyword arguments has been changed to {key[:3]!r}. "
                    "In the future this will raise an exception\n",
                    FutureWarning,
                )
                if key == "maximum":
                    max = kwargs.pop(key)
                else:
                    min = kwargs.pop(key)
        # value should be set *after* min max is set
        val = kwargs.pop("value", UNSET)
        super().__init__(**kwargs)

        tmp_val = float(val if val not in (UNSET, None) else 1)

        if step is UNSET or step is None:
            self.step = None
            self._widget._mgui_set_step(1)
        else:
            self.step = cast(float, step)

        self.min: float = (
            cast(float, min) if min is not UNSET else builtins.min(0, tmp_val)
        )
        self.max: float = (
            cast(float, max)
            if max is not UNSET
            else builtins.max(1000, 10 ** ceil(log10(builtins.max(1, tmp_val + 1)))) - 1
        )
        if val not in (UNSET, None):
            self.value = val

    @property
    def options(self) -> dict:
        """Return options currently being used in this widget."""
        d = super().options.copy()
        d.update({"min": self.min, "max": self.max, "step": self.step})
        return d

    @ValueWidget.value.setter  # type: ignore
    def value(self, value: Union[float, Tuple[float, ...]]):
        """Set widget value, will raise Value error if not within min/max."""
        # TODO: ugly stuff, but for now works
        if isinstance(value, float):
            to_check = (float,)
        else:
            to_check = value
        for v in to_check:
            if not (self.min <= float(v) <= self.max):
                raise ValueError(
                    f"value {v} is outside of the allowed range: "
                    f"({self.min}, {self.max})"
                )
        ValueWidget.value.fset(self, value)  # type: ignore

    @property
    def min(self) -> float:
        """Minimum allowable value for the widget."""
        return self._widget._mgui_get_min()

    @min.setter
    def min(self, value: float):
        self._widget._mgui_set_min(value)

    @property
    def max(self) -> float:
        """Maximum allowable value for the widget."""
        return self._widget._mgui_get_max()

    @max.setter
    def max(self, value: float):
        self._widget._mgui_set_max(value)

    @property
    def step(self) -> Union[float, None]:
        """Step size for widget values (None if adaptive step is turned on)."""
        if self._widget._mgui_get_adaptive_step():
            return None
        return self._widget._mgui_get_step()

    @step.setter
    def step(self, value: Union[float, None]):
        if value is None:
            self._widget._mgui_set_adaptive_step(True)
        else:
            self._widget._mgui_set_adaptive_step(False)
            self._widget._mgui_set_step(value)

    @property
    def adaptive_step(self):
        """Whether the step size is adaptive."""
        return self.step is None

    @adaptive_step.setter
    def adaptive_step(self, value: bool):
        if value:
            self.step = None
        else:
            self.step = self._widget._mgui_get_step()

    @property
    def range(self) -> Tuple[float, float]:
        """Range of allowable values for the widget."""
        return self.min, self.max

    @range.setter
    def range(self, value: Tuple[float, float]):
        self.min, self.max = value


class TransformedRangedWidget(RangedWidget, ABC):
    """Widget with a contstrained value. Wraps RangedWidgetProtocol.

    This can be used to map one domain of numbers onto another, useful for creating
    things like LogSliders.  Subclasses must reimplement ``_value_from_position`` and
    ``_position_from_value``.

    Parameters
    ----------
    min : float, optional
        The minimum allowable value, by default 0
    max : float, optional
        The maximum allowable value, by default 100
    min_pos : float, optional
        The minimum value for the *internal* (widget) position, by default 0.
    max_pos : float, optional
        The maximum value for the *internal* (widget) position, by default 0.
    step : float, optional
        The step size for incrementing the value, by default 1
    """

    _widget: _protocols.RangedWidgetProtocol

    def __init__(
        self,
        min: float = 0,
        max: float = 100,
        min_pos: int = 0,
        max_pos: int = 100,
        step: int = 1,
        **kwargs,
    ):
        self._min = min
        self._max = max
        self._min_pos = min_pos
        self._max_pos = max_pos
        ValueWidget.__init__(self, **kwargs)

        self._widget._mgui_set_min(self._min_pos)
        self._widget._mgui_set_max(self._max_pos)
        self._widget._mgui_set_step(step)

    # Just a linear scaling example.
    # Replace _value_from_position, and _position_from_value in subclasses
    # to implement more complex value->position lookups
    @property
    def _scale(self):
        """Slope of a linear map.  Just used as an example."""
        return (self.max - self.min) / (self._max_pos - self._min_pos)

    @abstractmethod
    def _value_from_position(self, position):
        """Return 'real' value given internal widget position."""
        return self.min + self._scale * (position - self._min_pos)

    @abstractmethod
    def _position_from_value(self, value):
        """Return internal widget position given 'real' value."""
        return (value - self.min) / self._scale + self._min_pos

    #########

    @property
    def value(self):
        """Return current value of the widget."""
        return self._value_from_position(self._widget._mgui_get_value())

    @value.setter
    def value(self, value):
        return self._widget._mgui_set_value(self._position_from_value(value))

    @property
    def min(self) -> float:
        """Minimum allowable value for the widget."""
        return self._min

    @min.setter
    def min(self, value: float):
        prev = self.value
        self._min = value
        self.value = prev

    @property
    def max(self) -> float:
        """Maximum allowable value for the widget."""
        return self._max

    @max.setter
    def max(self, value: float):
        prev = self.value
        self._max = value
        self.value = prev<|MERGE_RESOLUTION|>--- conflicted
+++ resolved
@@ -1,11 +1,7 @@
 import builtins
 from abc import ABC, abstractmethod
-<<<<<<< HEAD
-from typing import Tuple, Union
-=======
 from math import ceil, log10
 from typing import Tuple, Union, cast
->>>>>>> 919acb21
 from warnings import warn
 
 from magicgui.widgets import _protocols
