from __future__ import annotations

import inspect
import sys
import warnings
from contextlib import contextmanager
from typing import TYPE_CHECKING, Any, Optional

from psygnal import Signal

from magicgui._type_resolution import resolve_single_type
from magicgui.application import use_app
from magicgui.widgets import _protocols

BUILDING_DOCS = sys.argv[-2:] == ["build", "docs"]
if BUILDING_DOCS:
    import numpy as np

if TYPE_CHECKING:
    from weakref import ReferenceType

    import numpy as np  # noqa

    from magicgui.widgets._concrete import _LabeledWidget


class Widget:
    """Basic Widget, wrapping a class that implements WidgetProtocol.

    Parameters
    ----------
    widget_type : Type[WidgetProtocol]
        A class implementing a widget protocol.  Will be instantiated during __init__.
    name : str, optional
        The name of the parameter represented by this widget. by default ""
    annotation : Any, optional
        The type annotation for the parameter represented by the widget, by default
        ``None``
    label : str
        A string to use for an associated Label widget (if this widget is being
        shown in a :class:`~magicgui.widgets.Container` widget, and labels are on).
        By default, ``name`` will be used. Note: ``name`` refers the name of the
        parameter, as might be used in a signature, whereas label is just the label
        for that widget in the GUI.
    tooltip : str, optional
        A tooltip to display when hovering over the widget.
    visible : bool, optional
        Whether the widget is visible, by default ``True``.
    enabled : bool, optional
        Whether the widget is enabled, by default ``True``.
    gui_only : bool, optional
        If ``True``, widget is excluded from any function signature representation.
        by default ``False``.  (This will likely be deprecated.)
    parent : Widget, optional
        Optional parent widget of this widget.  CAREFUL: if a parent is set, and
        subsequently deleted, this widget will likely be deleted as well (depending on
        the backend), and will no longer be usable.
    backend_kwargs : dict, optional
        keyword argument to pass to the backend widget constructor.
    """

    _widget: _protocols.WidgetProtocol
    # if this widget becomes owned by a labeled widget
    _labeled_widget_ref: ReferenceType[_LabeledWidget] | None = None

    parent_changed = Signal(object)
    label_changed = Signal(str)

    def __init__(
        self,
        widget_type: type[_protocols.WidgetProtocol],
        name: str = "",
        annotation: Any = None,
        label: str = None,
        tooltip: str | None = None,
        visible: bool | None = None,
        enabled: bool = True,
        gui_only: bool = False,
        parent: Any = None,
        backend_kwargs=dict(),
        **extra,
    ):
        # for ipywidgets API compatibility
        label = label or extra.pop("description", None)
        if extra:
            raise TypeError(
                f"{type(self).__name__} got an unexpected "
                f"keyword argument: {', '.join(extra)}"
            )
        for m in self.__class__.__mro__[:-1]:
            _prot = m.__annotations__.get("_widget")
            if _prot:
                break
        else:
            raise TypeError(
                f"Widget type {self.__class__} declared no _widget annotation"
            )
        if not isinstance(_prot, str):
            _prot = _prot.__name__
        prot = getattr(_protocols, _prot.replace("_protocols.", ""))
        _protocols.assert_protocol(widget_type, prot)
        self.__magicgui_app__ = use_app()
        assert self.__magicgui_app__.native
        if isinstance(parent, Widget):
            parent = parent.native
        try:
            self._widget = widget_type(parent=parent, **backend_kwargs)
        except TypeError as e:
            if "unexpected keyword" not in str(e) and "no arguments" not in str(e):
                raise

            warnings.warn(
                "Beginning with magicgui v0.6, the `widget_type` class passed to "
                "`magicgui.Widget` must accept a `parent` Argument. In v0.7 this "
                "will raise an exception. "
                f"Please update '{widget_type.__name__}.__init__()'",
                stacklevel=2,
            )
            self._widget = widget_type(**backend_kwargs)

        self.name: str = name
        self.param_kind = inspect.Parameter.POSITIONAL_OR_KEYWORD
        self._label = label
        self.tooltip = tooltip
        self.enabled = enabled
        self.annotation: Any = annotation
        self.gui_only = gui_only
        self._widget._mgui_bind_parent_change_callback(self._emit_parent)

        # put the magicgui widget on the native object...may cause error on some backend
        self.native._magic_widget = self
        self._post_init()
        self._visible: bool = False
        self._explicitly_hidden: bool = False
        if visible is not None:
            self.visible = visible

    @property
    def annotation(self):
        """Return type annotation for the parameter represented by the widget.

        ForwardRefs will be resolve when setting the annotation.
        """
        return self._annotation

    @annotation.setter
    def annotation(self, value):
        self._annotation = resolve_single_type(value)

    @property
    def param_kind(self) -> inspect._ParameterKind:
        """Return :attr:`inspect.Parameter.kind` represented by this widget.

        Used in building signatures from multiple widgets, by default
        :attr:`~inspect.Parameter.POSITIONAL_OR_KEYWORD`
        """
        return self._param_kind

    @param_kind.setter
    def param_kind(self, kind: str | inspect._ParameterKind):
        if isinstance(kind, str):
            kind = inspect._ParameterKind[kind.upper()]
        if not isinstance(kind, inspect._ParameterKind):
            raise TypeError(
                "'param_kind' must be either a string or a inspect._ParameterKind."
            )
        self._param_kind: inspect._ParameterKind = kind

    def _post_init(self):
        pass

    @property
    def options(self) -> dict:
        """Return options currently being used in this widget."""
        return {"enabled": self.enabled, "visible": self.visible}

    @property
    def native(self):
        """
        Return native backend widget.

        Note this is the widget that contains the layout, and not any
        parent widgets of this (e.g. a parent widget that is used to
        enable scroll bars)
        """
        return self._widget._mgui_get_native_widget()

    @property
    def root_native_widget(self):
        """
        Return the root native backend widget.

        This can be different from the ``.native`` widget if the layout
        is a child of some other widget, e.g. a widget used to enable
        scroll bars.
        """
        return self._widget._mgui_get_root_native_widget()

    @property
    def enabled(self) -> bool:
        """Whether widget is enabled (editable)."""
        return self._widget._mgui_get_enabled()

    @enabled.setter
    def enabled(self, value: bool):
        self._widget._mgui_set_enabled(value)

    @property
    def parent(self) -> Widget:
        """Return the parent widget."""
        return self._widget._mgui_get_parent()

    @parent.setter
    def parent(self, value: Widget):
        self._widget._mgui_set_parent(value)

    @property
    def widget_type(self) -> str:
        """Return type of widget."""
        return self.__class__.__name__

    @property
    def label(self):
        """Return a label to use for this widget when present in Containers."""
        if self._label is None:
            return self.name.replace("_", " ")
        return self._label

    @label.setter
    def label(self, value):
        self._label = value
        self.label_changed.emit(value)

    @property
    def width(self) -> int:
        """Return the current width of the widget."""
        return self._widget._mgui_get_width()

    @width.setter
    def width(self, value: int) -> None:
        """Set the minimum allowable width of the widget."""
        self._widget._mgui_set_width(value)

    @property
    def min_width(self) -> int:
        """Get the minimum width of the widget."""
        return self._widget._mgui_get_min_width()

    @min_width.setter
    def min_width(self, value: int) -> None:
        """Set the minimum width of the widget."""
        self._widget._mgui_set_min_width(value)

    @property
    def max_width(self) -> int:
        """Get the maximum width of the widget."""
        return self._widget._mgui_get_max_width()

    @max_width.setter
    def max_width(self, value: int) -> None:
        """Set the maximum width of the widget."""
        self._widget._mgui_set_max_width(value)

    @property
    def height(self) -> int:
        """Return the current height of the widget."""
        return self._widget._mgui_get_height()

    @height.setter
    def height(self, value: int) -> None:
        """Set the minimum allowable height of the widget."""
        self._widget._mgui_set_height(value)

    @property
    def min_height(self) -> int:
        """Get the minimum height of the widget."""
        return self._widget._mgui_get_min_height()

    @min_height.setter
    def min_height(self, value: int) -> None:
        """Set the minimum height of the widget."""
        self._widget._mgui_set_min_height(value)

    @property
    def max_height(self) -> int:
        """Get the maximum height of the widget."""
        return self._widget._mgui_get_max_height()

    @max_height.setter
    def max_height(self, value: int) -> None:
        """Set the maximum height of the widget."""
        self._widget._mgui_set_max_height(value)

    @property
    def tooltip(self) -> str | None:
        """Get the tooltip for this widget."""
        return self._widget._mgui_get_tooltip() or None

    @tooltip.setter
    def tooltip(self, value: str | None) -> None:
        """Set the tooltip for this widget."""
        return self._widget._mgui_set_tooltip(value)

    def _labeled_widget(self) -> _LabeledWidget | None:
        """Return _LabeledWidget container, if applicable."""
        return self._labeled_widget_ref() if self._labeled_widget_ref else None

    @property
    def visible(self) -> bool:
        """Return whether widget is visible."""
        return self._widget._mgui_get_visible()

    @visible.setter
    def visible(self, value: bool):
        """Set widget visibility.

        ``widget.show()`` is an alias for ``widget.visible = True``
        ``widget.hide()`` is an alias for ``widget.visible = False``
        """
        if value is None:
            return

        self._widget._mgui_set_visible(value)
        self._explicitly_hidden = not value

        labeled_widget = self._labeled_widget()
        if labeled_widget is not None:
            labeled_widget.visible = value

    def show(self, run=False):
        """Show widget.

        alias for ``widget.visible = True``

        Parameters
        ----------
        run : bool, optional
            Whether to start the application event loop, by default False
        """
        self.visible = True
        if run:
            self.__magicgui_app__.run()
        return self  # useful for generating repr in sphinx

    @contextmanager
    def shown(self):
        """Context manager to show the widget."""
        try:
            self.show()
            yield self.__magicgui_app__.__enter__()
        finally:
            self.__magicgui_app__.__exit__()

    def hide(self):
        """Hide widget.

        alias for ``widget.visible = False``
        """
        self.visible = False

    def close(self) -> None:
        """Close widget."""
        self._widget._mgui_close_widget()

    def render(self) -> np.ndarray:
        """Return an RGBA (MxNx4) numpy array bitmap of the rendered widget."""
        return self._widget._mgui_render()

    def __repr__(self) -> str:
        """Return representation of widget of instsance."""
        return f"{self.widget_type}(annotation={self.annotation!r}, name={self.name!r})"

    def _repr_png_(self) -> Optional[bytes]:
        """Return PNG representation of the widget for QtConsole."""
        from io import BytesIO

        try:
            from imageio import imwrite
        except ImportError:
            print(
                "(For a nicer magicgui widget representation in "
                "Jupyter, please `pip install imageio`)"
            )
            return None

<<<<<<< HEAD
        with BytesIO() as file_obj:
            imwrite(file_obj, self.render(), format="png")
            file_obj.seek(0)
            return file_obj.read()
=======
        rendered = self.render()
        if rendered is not None:
            with BytesIO() as file_obj:
                imsave(file_obj, rendered, format="png")
                file_obj.seek(0)
                return file_obj.read()
        return None
>>>>>>> 5a896f6d

    def _emit_parent(self, *_):
        self.parent_changed.emit(self.parent)

    def _ipython_display_(self, *args, **kwargs):
        if hasattr(self.native, "_ipython_display_"):
            return self.native._ipython_display_(*args, **kwargs)
        raise NotImplementedError()

    def _repr_mimebundle_(self, *args, **kwargs):
        if hasattr(self.native, "_repr_mimebundle_"):
            return self.native._repr_mimebundle_(*args, **kwargs)
        raise NotImplementedError()<|MERGE_RESOLUTION|>--- conflicted
+++ resolved
@@ -383,20 +383,13 @@
             )
             return None
 
-<<<<<<< HEAD
-        with BytesIO() as file_obj:
-            imwrite(file_obj, self.render(), format="png")
-            file_obj.seek(0)
-            return file_obj.read()
-=======
         rendered = self.render()
         if rendered is not None:
             with BytesIO() as file_obj:
-                imsave(file_obj, rendered, format="png")
+                imwrite(file_obj, rendered, format="png")
                 file_obj.seek(0)
                 return file_obj.read()
         return None
->>>>>>> 5a896f6d
 
     def _emit_parent(self, *_):
         self.parent_changed.emit(self.parent)
