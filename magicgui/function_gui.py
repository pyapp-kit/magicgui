"""The FunctionGui class is a Container subclass designed to represent a function.

The core `magicgui` decorator returns an instance of a FunctionGui widget.
"""
from __future__ import annotations

import inspect
import warnings
from typing import Any, Callable, Dict, Optional, Sequence, TypeVar, Union, overload

from magicgui.application import AppRef
from magicgui.events import EventEmitter
from magicgui.signature import magic_signature
from magicgui.type_map import _type2callback
from magicgui.widgets import Container, LineEdit, PushButton
from magicgui.widgets._protocols import ContainerProtocol


class FunctionGui(Container):
    """Wrapper for a container of widgets representing a callable object.

    Parameters
    ----------
    function : Callable
        A callable to turn into a GUI
    call_button : bool or str, optional
        If True, create an additional button that calls the original function when
        clicked.  If a ``str``, set the button text. by default False
    orientation : str, optional
        The type of layout to use. Must be one of {'horizontal', 'vertical'}.
        by default "horizontal".
    labels : bool, optional
        Whether labels are shown in the widget. by default True
    app : magicgui.Application or str, optional
        A backend to use, by default ``None`` (use the default backend.)
    show : bool, optional
        Whether to immediately show the widget, by default False
    auto_call : bool, optional
        If True, changing any parameter in either the GUI or the widget attributes
        will call the original function with the current settings. by default False
    result_widget : bool, optional
        Whether to display a LineEdit widget the output of the function when called,
        by default False
    gui_options : dict, optional
        A dict of name: widget_options dict for each parameter in the function.
        Will be passed to `magic_signature` by default ``None``
    name : str, optional
        A name to assign to the Container widget, by default `function.__name__`
    bind : dict, optional
        A mapping of parameter names to values. Values supplied here will be permanently
        bound to the corresponding parameters: their widgets will be hidden from the GUI
        and the value will be used for the corresponding parameter when calling the
        function.

    Raises
    ------
    TypeError
        If unexpected keyword arguments are provided
    """

    _widget: ContainerProtocol

    def __init__(
        self,
        function: Callable,
        call_button: Union[bool, str] = False,
        orientation: str = "horizontal",
        labels=True,
        app: AppRef = None,
        show: bool = False,
        auto_call: bool = False,
        result_widget: bool = False,
        param_options: Optional[dict] = None,
        name: str = None,
        bind: Dict[str, Any] = None,
        **kwargs,
    ):
        bind = bind or dict()
        # consume extra Widget keywords
        extra = set(kwargs) - set(["kind", "default", "annotation", "gui_only"])
        if extra:
            s = "s" if len(extra) > 1 else ""
            raise TypeError(f"FunctionGui got unexpected keyword argument{s}: {extra}")
        sig = magic_signature(function, gui_options=param_options)
        super().__init__(
            orientation=orientation,
            labels=labels,
            widgets=list(sig.widgets(app).values()),
            return_annotation=sig.return_annotation,
            name=name or function.__name__,
        )

        self._param_options = param_options
        self.called = EventEmitter(self, type="called")
        self._result_name = ""
        self._function = function
        self._bound: Dict[str, Any] = {}
        self.bind(bind)

        self._call_button: Optional[PushButton] = None
        if call_button:
            text = call_button if isinstance(call_button, str) else "Run"
            self._call_button = PushButton(gui_only=True, text=text, name="call_button")
            if not auto_call:  # (otherwise it already gets called)
                self._call_button.changed.connect(lambda e: self.__call__())
            self.append(self._call_button)

        self._result_widget: Optional[LineEdit] = None
        if result_widget:
            self._result_widget = LineEdit(gui_only=True, name="result")
            self._result_widget.enabled = False
            self.append(self._result_widget)

        self._auto_call = auto_call
        if auto_call:
            self.changed.connect(lambda e: self.__call__())

        if show:
            self.show()

    def bind(self, kwargs: dict):
        """Bind key/value pairs to the function signature.

        Values supplied here will be permanently bound to the corresponding parameters:
        their widgets will be hidden from the GUI and the value will be used for the
        corresponding parameter when the function is called.

        Parameters
        ----------
        kwargs :  dict, optional
            A mapping of parameter names to values to bind.
        """
        self._bound.update(kwargs)
        for name, value in kwargs.items():
            getattr(self, name).hide()

    def unbind(self, args: Sequence):
        """Unbind keys from the function signature.

        Parameters
        ----------
        args : sequence
            A sequence of parameter names.  If any are currently bound to a value, the
            binding will be cleared and the widget will be shown.
        """
        for name in args:
            if name in self._bound:
                del self._bound[name]
                getattr(self, name).show()

    def __getattr__(self, value):
        """Catch deprecated _name_changed attribute."""
        if value.endswith("_changed"):
            widget_name = value.replace("_changed", "")
            warnings.warn(
                "\nThe `<name>_changed` signal has been removed in magicgui 0.2.0.\n"
                f"Use 'widget.{widget_name}.changed' instead of 'widget.{value}'",
                FutureWarning,
            )
            return getattr(self, widget_name).changed
        return super().__getattr__(value)

    # def __delitem__(self, key: Union[int, slice]):
    #     """Delete a widget by integer or slice index."""
    #     raise AttributeError("can't delete items from a FunctionGui")

    @property
    def __signature__(self):
        """Return an inspect.Signature subclass.

        The sig represents the original wrapped function, but with defaults and types
        from the widget (if different).
        """
        # FIXME: if someone has manually deleted widgets from the container, it may go
        # out of sync with the function signature.  Should prevent that.
        return self.to_signature()

    def __call__(self, *args: Any, **kwargs: Any):
        """Call the original function with the current parameter values from the Gui.

        It is also possible to override the current parameter values from the GUI by
        providing args/kwargs to the function call.  Only those provided will override
        the ones from the gui.  A `called` signal will also be emitted with the results.

        Returns
        -------
        result : Any
            whatever the return value of the original function would have been.

        Examples
        --------
        gui = FunctionGui(func, show=True)

        # then change parameters in the gui, or by setting:  gui.param.value = something

        gui()  # calls the original function with the current parameters
        """
        sig = self.to_signature()
        _kwargs = self._bound.copy()
        _kwargs.update(kwargs)
        bound = sig.bind(*args, **_kwargs)
        bound.apply_defaults()

        value = self._function(*bound.args, **bound.kwargs)
        if self._result_widget is not None:
            with self._result_widget.changed.blocker():
                self._result_widget.value = value

        return_type = self._return_annotation
        if return_type:
            for callback in _type2callback(return_type):
                callback(self, value, return_type)
        self.called(value=value)
        return value

    def __repr__(self) -> str:
        """Return string representation of instance."""
        fname = f"{self._function.__module__}.{self._function.__name__}"
        return f"<FunctionGui {fname}{self.to_signature()}>"

    @property
    def result_name(self) -> str:
        """Return a name that can be used for the result of this magicfunction."""
        return self._result_name or (self._function.__name__ + " result")

    @result_name.setter
    def result_name(self, value: str):
        """Set the result name of this FunctionGui widget."""
        self._result_name = value

    def copy(self, bind=None):
        """Return a copy of this FunctionGui, with optionally bound arguments."""
        return FunctionGui(
            function=self._function,
            call_button=bool(self._call_button),
            orientation=self.orientation,
            labels=self.labels,
            param_options=self._param_options,
            auto_call=self._auto_call,
            result_widget=bool(self._result_widget),
            app=None,
            bind=bind if bind is not None else self._bound,
        )

    # Cache function guis bound to specific instances
    _instance_guis: Dict[int, FunctionGui] = {}

    def __get__(self, obj, objtype=None) -> FunctionGui:
        """Provide descriptor protocol.

        This allows the @magicgui decorator to work on a function as well as a method.
        If a method on a class is decorated with `@magicgui`, then accessing the
        attribute on an instance of that class will return a version of the FunctionGui
        in which the first argument of the function is bound to the instance. (Just like
        what you'd expect with the @property decorator.)

        Example
        -------
        >>> class MyClass:
        ...     @magicgui
        ...     def my_method(self, x=1):
        ...         print(locals())
        ...
        >>> c = MyClass()
        >>> c.my_method  # the FunctionGui that can be used as a widget
        >>> c.my_method(x=34)  # calling it works as usual, with `c` provided as `self`
        {'self': <__main__.MyClass object at 0x7fb610e455e0>, 'x': 34}
        """
        if obj is not None:
            if id(obj) not in self._instance_guis:
                method = getattr(obj.__class__, self._function.__name__)
                params_names = list(inspect.signature(method).parameters)
                self._instance_guis[id(obj)] = self.copy(bind={params_names[0]: obj})
            return self._instance_guis[id(obj)]
        return self

    def __set__(self, obj, value):
        """Prevent setting a magicgui attribute."""
        raise AttributeError("Can't set magicgui attribute")

    def Gui(self, show=False):
        """Create a widget instance [DEPRECATED]."""
        warnings.warn(
            "\n\nCreating a widget instance with `my_function.Gui()` is deprecated,\n"
            "the magicgui decorator now returns a widget instance directly, so you\n"
            "should simply use the function itself as a magicgui widget, or call\n"
            "`my_function.show(run=True)` to run the application.\n"
            "In a future version, the `Gui` attribute will be removed.\n",
            FutureWarning,
        )
        if show:
            self.show()
        return self


# ==================   magicgui decorator   ===================================

F = TypeVar("F", bound=Callable[..., Any])


@overload
def magicgui(function: F, **k) -> FunctionGui:  # noqa: D103
    ...


@overload
def magicgui(function=None, **k) -> Callable[[F], FunctionGui]:  # noqa: D103
    ...


def magicgui(
    function: Optional[F] = None,
    *,
    orientation: str = "horizontal",
    labels: bool = True,
    call_button: Union[bool, str] = False,
    auto_call: bool = False,
    result_widget: bool = False,
    app: AppRef = None,
    bind: Dict[str, Any] = None,
    **param_options: dict,
):
    """Create a FunctionGui class for ``function`` and add it as an attribute ``Gui``.

    Parameters
    ----------
    function : Callable, optional
        The function to decorate.  Optional to allow bare decorator with optional
        arguments. by default ``None``
    orientation : str, optional
        The type of layout to use. Must be one of {'horizontal', 'vertical'}.
        by default "horizontal".
    labels : bool, optional
        Whether labels are shown in the widget. by default True
    call_button : bool or str, optional
        If ``True``, create an additional button that calls the original function when
        clicked.  If a ``str``, set the button text. by default False
    auto_call : bool, optional
        If ``True``, changing any parameter in either the GUI or the widget attributes
        will call the original function with the current settings. by default False
    result_widget : bool, optional
        Whether to display a LineEdit widget the output of the function when called,
        by default False
    app : magicgui.Application or str, optional
<<<<<<< HEAD
        A backend to use, by default ``None`` (use the default backend.)
=======
        A backend to use, by default None (use the default backend.)
    bind : dict, optional
        A mapping of parameter names to values. Values supplied here will be permanently
        bound to the corresponding parameters: their widgets will be hidden from the GUI
        and the value will be used for the corresponding parameter when calling the
        function.
>>>>>>> f8469649

    **param_options : dict of dict
        Any additional keyword arguments will be used as parameter-specific options.
        Keywords MUST match the name of one of the arguments in the function
        signature, and the value MUST be a dict.

    Returns
    -------
    result : FunctionGui or Callable[[F], FunctionGui]
        If ``function`` is not ``None`` (such as when this is used as a bare decorator),
        returns a FunctionGui instance, which is a list-like container of autogenerated
        widgets corresponding to each parameter in the function.
        If ``function`` is ``None`` such as when arguments are provided like
        ``magicgui(auto_call=True)``, then returns a function that can be used as a
        decorator.

    Examples
    --------
    >>> @magicgui
    ... def my_function(a: int = 1, b: str = 'hello'):
    ...     pass
    ...
    >>> my_function.show()
    >>> my_function.a.value == 1  # True
    >>> my_function.b.value = 'world'
    """
    if "result" in param_options:
        warnings.warn(
            "\n\nThe 'result' option is deprecated and will be removed in the future."
            "Please use `result_widget=True` instead.\n",
            FutureWarning,
        )

        param_options.pop("result")
        result_widget = True

    def inner_func(func: Callable) -> FunctionGui:
        func_gui = FunctionGui(
            function=func,
            call_button=call_button,
            orientation=orientation,
            labels=labels,
            param_options=param_options,
            auto_call=auto_call,
            result_widget=result_widget,
            app=app,
            bind=bind,
        )
        func_gui.__wrapped__ = func
        return func_gui

    if function is None:
        return inner_func
    else:
        return inner_func(function)<|MERGE_RESOLUTION|>--- conflicted
+++ resolved
@@ -342,16 +342,12 @@
         Whether to display a LineEdit widget the output of the function when called,
         by default False
     app : magicgui.Application or str, optional
-<<<<<<< HEAD
         A backend to use, by default ``None`` (use the default backend.)
-=======
-        A backend to use, by default None (use the default backend.)
     bind : dict, optional
         A mapping of parameter names to values. Values supplied here will be permanently
         bound to the corresponding parameters: their widgets will be hidden from the GUI
         and the value will be used for the corresponding parameter when calling the
         function.
->>>>>>> f8469649
 
     **param_options : dict of dict
         Any additional keyword arguments will be used as parameter-specific options.
