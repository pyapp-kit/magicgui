"""Functions in this module are responsible for mapping type annotations to widgets."""
from __future__ import annotations

import datetime
import inspect
import pathlib
import sys
import types
import warnings
from collections import abc, defaultdict
from enum import EnumMeta
from typing import Any, DefaultDict, ForwardRef, Union, cast

from typing_extensions import get_args, get_origin

from magicgui import widgets
from magicgui.types import (
    PathLike,
    ReturnCallback,
    TypeMatcher,
    WidgetClass,
    WidgetOptions,
    WidgetRef,
    WidgetTuple,
)
from magicgui.widgets._protocols import WidgetProtocol, assert_protocol

__all__: list[str] = ["register_type", "get_widget_class", "type_matcher"]


class MissingWidget(RuntimeError):
    """Raised when a backend widget cannot be found."""


_RETURN_CALLBACKS: DefaultDict[type, list[ReturnCallback]] = defaultdict(list)
_TYPE_MATCHERS: list[TypeMatcher] = list()
_TYPE_DEFS: dict[type, WidgetTuple] = dict()


def _is_subclass(obj, superclass):
    """Safely check if obj is a subclass of superclass."""
    try:
        return issubclass(obj, superclass)
    except Exception:
        return False


def _evaluate_forwardref(type_: Any) -> Any:
    """Convert typing.ForwardRef into an actual object."""
    if isinstance(type_, str):
        type_ = ForwardRef(type_)

    if not isinstance(type_, ForwardRef):
        return type_

    from importlib import import_module

    try:
        _module = type_.__forward_arg__.split(".", maxsplit=1)[0]
        globalns = globals().copy()
        globalns.update({_module: import_module(_module)})
    except ImportError as e:
        raise ImportError(
            "Could not resolve the magicgui forward reference annotation: "
            f"{type_.__forward_arg__!r}."
        ) from e

    if sys.version_info < (3, 9):
        return type_._evaluate(globalns, {})
    # Even though it is the right signature for python 3.9, mypy complains with
    # `error: Too many arguments for "_evaluate" of "ForwardRef"` hence the cast...
    return cast(Any, type_)._evaluate(globalns, {}, set())


def _normalize_type(value: Any, annotation: Any) -> tuple[type, bool]:
    """Return annotation type origin or dtype of value."""
    if annotation:
        if annotation is inspect.Parameter.empty:
            return type(value), False
        origin = get_origin(annotation)
        args = get_args(annotation)
        if origin is Union and len(args) == 2 and type(None) in args:
            type_ = next(i for i in args if not issubclass(i, type(None)))
            return type_, True
        return (origin or annotation), False
    return type(value), False


def type_matcher(func: TypeMatcher) -> TypeMatcher:
    """Add function to the set of type matchers.

    Example
    -------
    >>> @type_matcher
    ... def str_to_line_edit(value, annotation):
    ...     if annotation in (str, 'str') or type(str) is str:
    ...         return widgets.LineEdit, {}
    """
    _TYPE_MATCHERS.append(func)
    return func


_SIMPLE_ANNOTATIONS = {
    PathLike: widgets.FileEdit,
}

_SIMPLE_TYPES = {
    bool: widgets.CheckBox,
    int: widgets.SpinBox,
    float: widgets.FloatSpinBox,
    str: widgets.LineEdit,
    pathlib.Path: widgets.FileEdit,
    datetime.time: widgets.TimeEdit,
    datetime.date: widgets.DateEdit,
    datetime.datetime: widgets.DateTimeEdit,
    range: widgets.RangeEdit,
    slice: widgets.SliceEdit,
}


@type_matcher
def simple_types(value, annotation) -> WidgetTuple | None:
    """Check simple type mappings."""
    if annotation in _SIMPLE_ANNOTATIONS:
        return _SIMPLE_ANNOTATIONS[annotation], {}

    dtype, optional = _normalize_type(value, annotation)

    if dtype is widgets.ProgressBar:
        return widgets.ProgressBar, {"bind": lambda widget: widget, "visible": True}

    if dtype in _SIMPLE_TYPES:
        return _SIMPLE_TYPES[dtype], {}
    else:
        for key in _SIMPLE_TYPES.keys():
            if _is_subclass(dtype, key):
                return _SIMPLE_TYPES[key], {}
    return None


@type_matcher
def callable_type(value, annotation) -> WidgetTuple | None:
    """Determine if value/annotation is a function type."""
    dtype, optional = _normalize_type(value, annotation)

    if dtype in (types.FunctionType,):
        return widgets.FunctionGui, {"function": value}  # type: ignore
    return None


@type_matcher
def sequence_of_paths(value, annotation) -> WidgetTuple | None:
    """Determine if value/annotation is a Sequence[pathlib.Path]."""
    if annotation:
        orig = get_origin(annotation)
        args = get_args(annotation)
        if not (inspect.isclass(orig) and args):
            return None
        if _is_subclass(orig, abc.Sequence) or isinstance(orig, abc.Sequence):
            if _is_subclass(args[0], pathlib.Path):
                return widgets.FileEdit, {"mode": "rm"}
    elif value:
        if isinstance(value, abc.Sequence) and all(
            isinstance(v, pathlib.Path) for v in value
        ):
            return widgets.FileEdit, {"mode": "rm"}
    return None


def pick_widget_type(
    value: Any = None, annotation: type | None = None, options: WidgetOptions = {}
) -> WidgetTuple:
    """Pick the appropriate widget type for ``value`` with ``annotation``."""
    annotation = _evaluate_forwardref(annotation)
    dtype = _normalize_type(value, annotation)
    choices = options.get("choices") or (isinstance(dtype, EnumMeta) and dtype)

    if "widget_type" in options:
        widget_type = options.pop("widget_type")
        if choices:
            if widget_type == "RadioButton":
                widget_type = "RadioButtons"
                warnings.warn(
                    f"widget_type of 'RadioButton' (with dtype {dtype}) is being "
                    "coerced to 'RadioButtons' due to choices or Enum type."
                )
            options.setdefault("choices", choices)
        return widget_type, options

<<<<<<< HEAD
    annotation = _evaluate_forwardref(annotation)

    dtype, optional = _normalize_type(value, annotation)

=======
>>>>>>> 89caea39
    # look for subclasses
    for registered_type in _TYPE_DEFS:
        if dtype == registered_type or _is_subclass(dtype, registered_type):
            return _TYPE_DEFS[registered_type]

    if choices:
        return widgets.ComboBox, {"choices": choices}

    for matcher in _TYPE_MATCHERS:
        _widget_type = matcher(value, annotation)
        if _widget_type:
            return _widget_type

    return widgets.EmptyWidget, {"visible": False}


def get_widget_class(
    value: Any = None, annotation: type | None = None, options: WidgetOptions = {}
) -> tuple[WidgetClass, WidgetOptions]:
    """Return a WidgetClass appropriate for the given parameters.

    Parameters
    ----------
    value : Any, optional
        A python value.  Will be used to determine the widget type if an ``annotation``
        is not explicitly provided by default None
    annotation : Optional[Type], optional
        A type annotation, by default None
    options : WidgetOptions, optional
        Options to pass when constructing the widget, by default {}

    Returns
    -------
    Tuple[WidgetClass, WidgetOptions]
        The WidgetClass, and WidgetOptions that can be used for params. WidgetOptions
        may be different than the options passed in.
    """
    _options = cast(WidgetOptions, options)
    widget_type, _options = pick_widget_type(value, annotation, _options)

    if isinstance(widget_type, str):
        widget_class: WidgetClass = _import_class(widget_type)
    else:
        widget_class = widget_type

    if not _is_subclass(widget_class, widgets._bases.Widget):
        assert_protocol(widget_class, WidgetProtocol)

    return widget_class, _options


def _import_class(class_name: str) -> WidgetClass:
    import importlib

    # import from magicgui widgets if not explicitly namespaced
    if "." not in class_name:
        class_name = "magicgui.widgets." + class_name

    mod_name, name = class_name.rsplit(".", 1)
    mod = importlib.import_module(mod_name)
    return getattr(mod, name)


def _validate_return_callback(func):
    try:
        sig = inspect.signature(func)
        # the signature must accept three arguments
        sig.bind(1, 2, 3)  # (gui, result, return_type)
    except TypeError as e:
        raise TypeError(f"object {func!r} is not a valid return callback: {e}")


def register_type(
    type_: type,
    *,
    widget_type: WidgetRef = None,
    return_callback: ReturnCallback | None = None,
    **options,
):
    """Register a ``widget_type`` to be used for all parameters with type ``type_``.

    Parameters
    ----------
    type_ : type
        The type for which a widget class or return callback will be provided.
    widget_type : WidgetRef, optional
        A widget class from the current backend that should be used whenever ``type_``
        is used as the type annotation for an argument in a decorated function,
        by default None
    return_callback: callable, optional
        If provided, whenever ``type_`` is declared as the return type of a decorated
        function, ``return_callback(widget, value, return_type)`` will be called
        whenever the decorated function is called... where ``widget`` is the Widget
        instance, and ``value`` is the return value of the decorated function.
    **options
        key value pairs where the keys are valid `WidgetOptions`

    Raises
    ------
    ValueError
        If both ``widget_type`` and ``choices`` are None
    """
    type_ = _evaluate_forwardref(type_)

    if not (
        return_callback or options.get("bind") or options.get("choices") or widget_type
    ):
        raise ValueError(
            "At least one of `widget_type`, `return_callback`, `bind` or `choices` "
            "must be provided."
        )

    if return_callback is not None:
        _validate_return_callback(return_callback)
        _RETURN_CALLBACKS[type_].append(return_callback)

    _options = cast(WidgetOptions, options)

    if "choices" in _options:
        _choices = _options["choices"]

        if not isinstance(_choices, EnumMeta) and callable(_choices):
            _options["choices"] = _check_choices(_choices)
        _TYPE_DEFS[type_] = (widgets.ComboBox, _options)
        if widget_type is not None:
            warnings.warn(
                "Providing `choices` overrides `widget_type`. Categorical widget will "
                f"be used for type {type_}"
            )
    elif widget_type is not None:

        if not isinstance(widget_type, (str, widgets._bases.Widget, WidgetProtocol)):
            raise TypeError(
                '"widget_type" must be either a string, Widget, or WidgetProtocol'
            )
        _TYPE_DEFS[type_] = (widget_type, _options)
    elif "bind" in _options:
        # if we're binding a value to this parameter, it doesn't matter what type
        # of ValueWidget is used... it usually won't be shown
        _TYPE_DEFS[type_] = (widgets.EmptyWidget, _options)
    return None


def _check_choices(choices):
    """Catch pre 0.2.0 API from developers using register_type."""
    n_params = len(inspect.signature(choices).parameters)
    if n_params > 1:
        warnings.warn(
            "\n\nDEVELOPER NOTICE: As of magicgui 0.2.0, when providing a callable to "
            "`choices`, the\ncallable may accept only a single positional "
            "argument (which will be an instance of\n"
            "`magicgui.widgets._bases.CategoricalWidget`), and must "
            "return an iterable (the choices\nto show).  Function "
            f"'{choices.__module__}.{choices.__name__}' accepts {n_params} "
            "arguments.\nIn the future, this will raise an exception.\n",
            DeprecationWarning,
        )

        def wrapper(obj):
            return choices(obj.native, obj.annotation)

        return wrapper
    return choices


def _type2callback(type_: type) -> list[ReturnCallback]:
    """Check if return callbacks have been registered for ``type_`` and return if so.

    Parameters
    ----------
    type_ : type
        The type_ to look up.

    Returns
    -------
    list of callable
        Where a return callback accepts two arguments (gui, value) and does something.
    """
    # look for direct hits
    type_ = _evaluate_forwardref(type_)
    if type_ in _RETURN_CALLBACKS:
        return _RETURN_CALLBACKS[type_]
    # look for subclasses
    for registered_type in _RETURN_CALLBACKS:
        if _is_subclass(type_, registered_type):
            return _RETURN_CALLBACKS[registered_type]
    return []<|MERGE_RESOLUTION|>--- conflicted
+++ resolved
@@ -187,13 +187,10 @@
             options.setdefault("choices", choices)
         return widget_type, options
 
-<<<<<<< HEAD
     annotation = _evaluate_forwardref(annotation)
 
     dtype, optional = _normalize_type(value, annotation)
 
-=======
->>>>>>> 89caea39
     # look for subclasses
     for registered_type in _TYPE_DEFS:
         if dtype == registered_type or _is_subclass(dtype, registered_type):
