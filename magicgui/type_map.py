"""Functions in this module are responsible for mapping type annotations to widgets."""
from __future__ import annotations

import datetime
import inspect
import pathlib
import sys
import types
import warnings
from collections import abc, defaultdict
from enum import EnumMeta
from typing import Any, DefaultDict, ForwardRef, Union, cast

from typing_extensions import get_args, get_origin

from magicgui import widgets
from magicgui.types import (
    PathLike,
    ReturnCallback,
    TypeMatcher,
    WidgetClass,
    WidgetOptions,
    WidgetRef,
    WidgetTuple,
)
from magicgui.widgets._protocols import WidgetProtocol, assert_protocol

__all__: list[str] = ["register_type", "get_widget_class", "type_matcher"]


class MissingWidget(RuntimeError):
    """Raised when a backend widget cannot be found."""


_RETURN_CALLBACKS: DefaultDict[type, list[ReturnCallback]] = defaultdict(list)
_TYPE_MATCHERS: list[TypeMatcher] = list()
_TYPE_DEFS: dict[type, WidgetTuple] = dict()


def _is_subclass(obj, superclass):
    """Safely check if obj is a subclass of superclass."""
    try:
        return issubclass(obj, superclass)
    except Exception:
        return False


def _evaluate_forwardref(type_: Any) -> Any:
    """Convert typing.ForwardRef into an actual object."""
    if isinstance(type_, str):
        type_ = ForwardRef(type_)

    if not isinstance(type_, ForwardRef):
        return type_

    from importlib import import_module

    try:
        _module = type_.__forward_arg__.split(".", maxsplit=1)[0]
        globalns = globals().copy()
        globalns.update({_module: import_module(_module)})
    except ImportError as e:
        raise ImportError(
            "Could not resolve the magicgui forward reference annotation: "
            f"{type_.__forward_arg__!r}."
        ) from e

    if sys.version_info < (3, 9):
        return type_._evaluate(globalns, {})
    # Even though it is the right signature for python 3.9, mypy complains with
    # `error: Too many arguments for "_evaluate" of "ForwardRef"` hence the cast...
    return cast(Any, type_)._evaluate(globalns, {}, set())


def _normalize_type(value: Any, annotation: Any) -> tuple[type, bool]:
    """Return annotation type origin or dtype of value."""
    if not annotation:
        return type(value), False
    if annotation is inspect.Parameter.empty:
        return type(value), False

    # look for Optional[Type], which manifests as Union[Type, None]
    origin = get_origin(annotation)
    args = get_args(annotation)
    if origin is Union and len(args) == 2 and type(None) in args:
        type_ = next(i for i in args if not issubclass(i, type(None)))
        return type_, True
    return (origin or annotation), False


def type_matcher(func: TypeMatcher) -> TypeMatcher:
    """Add function to the set of type matchers.

    Example
    -------
    >>> @type_matcher
    ... def str_to_line_edit(value, annotation):
    ...     if annotation in (str, 'str') or type(str) is str:
    ...         return widgets.LineEdit, {}
    """
    _TYPE_MATCHERS.append(func)
    return func


_SIMPLE_ANNOTATIONS = {
    PathLike: widgets.FileEdit,
}

_SIMPLE_TYPES = {
    bool: widgets.CheckBox,
    int: widgets.SpinBox,
    float: widgets.FloatSpinBox,
    str: widgets.LineEdit,
    pathlib.Path: widgets.FileEdit,
    datetime.time: widgets.TimeEdit,
    datetime.date: widgets.DateEdit,
    datetime.datetime: widgets.DateTimeEdit,
    range: widgets.RangeEdit,
    slice: widgets.SliceEdit,
}


@type_matcher
def simple_types(value, annotation) -> WidgetTuple | None:
    """Check simple type mappings."""
    if annotation in _SIMPLE_ANNOTATIONS:
        return _SIMPLE_ANNOTATIONS[annotation], {}

    dtype, optional = _normalize_type(value, annotation)

    if dtype is widgets.ProgressBar:
        return widgets.ProgressBar, {"bind": lambda widget: widget, "visible": True}

    if dtype in _SIMPLE_TYPES:
        return _SIMPLE_TYPES[dtype], {}
    else:
        for key in _SIMPLE_TYPES.keys():
            if _is_subclass(dtype, key):
                return _SIMPLE_TYPES[key], {}
    return None


@type_matcher
def callable_type(value, annotation) -> WidgetTuple | None:
    """Determine if value/annotation is a function type."""
    dtype, optional = _normalize_type(value, annotation)

    if dtype in (types.FunctionType,):
        return widgets.FunctionGui, {"function": value}  # type: ignore
    return None


@type_matcher
def sequence_of_paths(value, annotation) -> WidgetTuple | None:
    """Determine if value/annotation is a Sequence[pathlib.Path]."""
    if annotation:
        orig = get_origin(annotation)
        args = get_args(annotation)
        if not (inspect.isclass(orig) and args):
            return None
        if _is_subclass(orig, abc.Sequence) or isinstance(orig, abc.Sequence):
            if _is_subclass(args[0], pathlib.Path):
                return widgets.FileEdit, {"mode": "rm"}
    elif value:
        if isinstance(value, abc.Sequence) and all(
            isinstance(v, pathlib.Path) for v in value
        ):
            return widgets.FileEdit, {"mode": "rm"}
    return None


def pick_widget_type(
    value: Any = None,
    annotation: type | None = None,
    options: WidgetOptions | None = None,
) -> WidgetTuple:
    """Pick the appropriate widget type for ``value`` with ``annotation``."""
    options = options or {}
    annotation = _evaluate_forwardref(annotation)
    dtype, optional = _normalize_type(value, annotation)
    if optional:
        options.setdefault("nullable", True)
    choices = options.get("choices") or (isinstance(dtype, EnumMeta) and dtype)

    if "widget_type" in options:
        widget_type = options.pop("widget_type")
        if choices:
            if widget_type == "RadioButton":
                widget_type = "RadioButtons"
                warnings.warn(
                    f"widget_type of 'RadioButton' (with dtype {dtype}) is being "
                    "coerced to 'RadioButtons' due to choices or Enum type."
                )
            options.setdefault("choices", choices)
        return widget_type, options

    # look for subclasses
    for registered_type in _TYPE_DEFS:
        if dtype == registered_type or _is_subclass(dtype, registered_type):
            _cls, opts = _TYPE_DEFS[registered_type]
            return _cls, {**options, **opts}  # type: ignore

    if choices:
<<<<<<< HEAD
        if options.get("allow_multiple"):
            return widgets.Select, {"choices": choices, "allow_multiple": True}
        return widgets.ComboBox, {"choices": choices}
=======
        return widgets.ComboBox, {**options, "choices": choices}  # type: ignore
>>>>>>> 98d7ba7b

    for matcher in _TYPE_MATCHERS:
        _widget_type = matcher(value, annotation)
        if _widget_type:
            _cls, opts = _widget_type
            return _cls, {**options, **opts}  # type: ignore

    return widgets.EmptyWidget, {"visible": False}


def get_widget_class(
    value: Any = None,
    annotation: type | None = None,
    options: WidgetOptions | None = None,
) -> tuple[WidgetClass, WidgetOptions]:
    """Return a WidgetClass appropriate for the given parameters.

    Parameters
    ----------
    value : Any, optional
        A python value.  Will be used to determine the widget type if an ``annotation``
        is not explicitly provided by default None
    annotation : Optional[Type], optional
        A type annotation, by default None
    options : WidgetOptions, optional
        Options to pass when constructing the widget, by default {}

    Returns
    -------
    Tuple[WidgetClass, WidgetOptions]
        The WidgetClass, and WidgetOptions that can be used for params. WidgetOptions
        may be different than the options passed in.
    """
    _options = cast(WidgetOptions, options)
    widget_type, _options = pick_widget_type(value, annotation, _options)

    if isinstance(widget_type, str):
        widget_class: WidgetClass = _import_class(widget_type)
    else:
        widget_class = widget_type

    if not _is_subclass(widget_class, widgets._bases.Widget):
        assert_protocol(widget_class, WidgetProtocol)

    return widget_class, _options


def _import_class(class_name: str) -> WidgetClass:
    import importlib

    # import from magicgui widgets if not explicitly namespaced
    if "." not in class_name:
        class_name = "magicgui.widgets." + class_name

    mod_name, name = class_name.rsplit(".", 1)
    mod = importlib.import_module(mod_name)
    return getattr(mod, name)


def _validate_return_callback(func):
    try:
        sig = inspect.signature(func)
        # the signature must accept three arguments
        sig.bind(1, 2, 3)  # (gui, result, return_type)
    except TypeError as e:
        raise TypeError(f"object {func!r} is not a valid return callback: {e}")


def register_type(
    type_: type,
    *,
    widget_type: WidgetRef = None,
    return_callback: ReturnCallback | None = None,
    **options,
):
    """Register a ``widget_type`` to be used for all parameters with type ``type_``.

    Parameters
    ----------
    type_ : type
        The type for which a widget class or return callback will be provided.
    widget_type : WidgetRef, optional
        A widget class from the current backend that should be used whenever ``type_``
        is used as the type annotation for an argument in a decorated function,
        by default None
    return_callback: callable, optional
        If provided, whenever ``type_`` is declared as the return type of a decorated
        function, ``return_callback(widget, value, return_type)`` will be called
        whenever the decorated function is called... where ``widget`` is the Widget
        instance, and ``value`` is the return value of the decorated function.
    **options
        key value pairs where the keys are valid `WidgetOptions`

    Raises
    ------
    ValueError
        If both ``widget_type`` and ``choices`` are None
    """
    type_ = _evaluate_forwardref(type_)

    if not (
        return_callback or options.get("bind") or options.get("choices") or widget_type
    ):
        raise ValueError(
            "At least one of `widget_type`, `return_callback`, `bind` or `choices` "
            "must be provided."
        )

    if return_callback is not None:
        _validate_return_callback(return_callback)
        _RETURN_CALLBACKS[type_].append(return_callback)

    _options = cast(WidgetOptions, options)

    if "choices" in _options:
        _choices = _options["choices"]

        if not isinstance(_choices, EnumMeta) and callable(_choices):
            _options["choices"] = _check_choices(_choices)
        _TYPE_DEFS[type_] = (widgets.ComboBox, _options)
        if widget_type is not None:
            warnings.warn(
                "Providing `choices` overrides `widget_type`. Categorical widget will "
                f"be used for type {type_}"
            )
    elif widget_type is not None:

        if not isinstance(widget_type, (str, widgets._bases.Widget, WidgetProtocol)):
            raise TypeError(
                '"widget_type" must be either a string, Widget, or WidgetProtocol'
            )
        _TYPE_DEFS[type_] = (widget_type, _options)
    elif "bind" in _options:
        # if we're binding a value to this parameter, it doesn't matter what type
        # of ValueWidget is used... it usually won't be shown
        _TYPE_DEFS[type_] = (widgets.EmptyWidget, _options)
    return None


def _check_choices(choices):
    """Catch pre 0.2.0 API from developers using register_type."""
    n_params = len(inspect.signature(choices).parameters)
    if n_params > 1:
        warnings.warn(
            "\n\nDEVELOPER NOTICE: As of magicgui 0.2.0, when providing a callable to "
            "`choices`, the\ncallable may accept only a single positional "
            "argument (which will be an instance of\n"
            "`magicgui.widgets._bases.CategoricalWidget`), and must "
            "return an iterable (the choices\nto show).  Function "
            f"'{choices.__module__}.{choices.__name__}' accepts {n_params} "
            "arguments.\nIn the future, this will raise an exception.\n",
            DeprecationWarning,
        )

        def wrapper(obj):
            return choices(obj.native, obj.annotation)

        return wrapper
    return choices


def _type2callback(type_: type) -> list[ReturnCallback]:
    """Check if return callbacks have been registered for ``type_`` and return if so.

    Parameters
    ----------
    type_ : type
        The type_ to look up.

    Returns
    -------
    list of callable
        Where a return callback accepts two arguments (gui, value) and does something.
    """
    # look for direct hits
    type_ = _evaluate_forwardref(type_)
    if type_ in _RETURN_CALLBACKS:
        return _RETURN_CALLBACKS[type_]
    # look for subclasses
    for registered_type in _RETURN_CALLBACKS:
        if _is_subclass(type_, registered_type):
            return _RETURN_CALLBACKS[registered_type]
    return []<|MERGE_RESOLUTION|>--- conflicted
+++ resolved
@@ -201,13 +201,9 @@
             return _cls, {**options, **opts}  # type: ignore
 
     if choices:
-<<<<<<< HEAD
-        if options.get("allow_multiple"):
-            return widgets.Select, {"choices": choices, "allow_multiple": True}
-        return widgets.ComboBox, {"choices": choices}
-=======
-        return widgets.ComboBox, {**options, "choices": choices}  # type: ignore
->>>>>>> 98d7ba7b
+        options["choices"] = choices
+        wdg = widgets.Select if options.get("allow_multiple") else widgets.ComboBox
+        return wdg, options
 
     for matcher in _TYPE_MATCHERS:
         _widget_type = matcher(value, annotation)
