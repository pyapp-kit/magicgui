"""Functions in this module are responsible for mapping type annotations to widgets."""
from __future__ import annotations

import datetime
import inspect
import pathlib
import types
import warnings
from collections import defaultdict
from enum import EnumMeta
from typing import (
    Any,
    Callable,
    DefaultDict,
    ForwardRef,
    Sequence,
    Type,
    TypeVar,
    cast,
    overload,
)

<<<<<<< HEAD
from typing_extensions import Literal, get_args, get_origin
=======
from typing_extensions import Literal, get_origin
>>>>>>> a284a011

from magicgui import widgets
from magicgui.types import (
    PathLike,
    ReturnCallback,
    Undefined,
    WidgetClass,
    WidgetOptions,
    WidgetRef,
    WidgetTuple,
    _Undefined,
)
from magicgui.widgets._protocols import WidgetProtocol, assert_protocol

from ._type_resolution import resolve_single_type

__all__: list[str] = ["register_type", "get_widget_class"]


class MissingWidget(RuntimeError):
    """Raised when a backend widget cannot be found."""


_RETURN_CALLBACKS: DefaultDict[type, list[ReturnCallback]] = defaultdict(list)
_TYPE_DEFS: dict[type, WidgetTuple] = dict()


def _is_subclass(obj, superclass):
    """Safely check if obj is a subclass of superclass."""
    try:
        return issubclass(obj, superclass)
    except Exception:
        return False


_SIMPLE_ANNOTATIONS = {
    PathLike: widgets.FileEdit,
}

_SIMPLE_TYPES = {
    bool: widgets.CheckBox,
    int: widgets.SpinBox,
    float: widgets.FloatSpinBox,
    str: widgets.LineEdit,
    pathlib.Path: widgets.FileEdit,
    datetime.time: widgets.TimeEdit,
    datetime.date: widgets.DateEdit,
    datetime.datetime: widgets.DateTimeEdit,
    range: widgets.RangeEdit,
    slice: widgets.SliceEdit,
    list: widgets.ListEdit,
    tuple: widgets.TupleEdit,
}


def match_type(type_: Any, default: Any = None) -> WidgetTuple | None:
    """Check simple type mappings."""
    if type_ in _SIMPLE_ANNOTATIONS:
        return _SIMPLE_ANNOTATIONS[type_], {}

    if type_ is widgets.ProgressBar:
        return widgets.ProgressBar, {"bind": lambda widget: widget, "visible": True}

    if type_ in _SIMPLE_TYPES:
        return _SIMPLE_TYPES[type_], {}
    for key in _SIMPLE_TYPES.keys():
        if _is_subclass(type_, key):
            return _SIMPLE_TYPES[key], {}

    if type_ in (types.FunctionType,):
        return widgets.FunctionGui, {"function": default}  # type: ignore

<<<<<<< HEAD
    origin = get_origin(type_) or type_
    # sequence of paths
    if _is_subclass(origin, Sequence):
        args = get_args(type_)
        if len(args) == 1 and _is_subclass(args[0], pathlib.Path):
=======
    if tw.shape in tw.SHAPE.SEQUENCE_LIKE:
        if _is_subclass(tw.type_, pathlib.Path):
            # sequence of paths
>>>>>>> a284a011
            return widgets.FileEdit, {"mode": "rm"}
        elif _is_subclass(origin, list):
            return widgets.ListEdit, {}
        elif _is_subclass(origin, tuple):
            return widgets.TupleEdit, {}

    if tw.shape == tw.SHAPE.SET:
        if len(_type.__args__) > 0:
            arg = _type.__args__[0]
            if get_origin(arg) is Literal:
                return widgets.Select, {"choices": arg.__args__}

    if get_origin(_type) is Literal:
        return widgets.ComboBox, {"choices": _type.__args__}
    return None


_SIMPLE_RETURN_TYPES = [
    bool,
    int,
    float,
    str,
    pathlib.Path,
    datetime.time,
    datetime.date,
    datetime.datetime,
    range,
    slice,
]


def match_return_type(type_: Any) -> WidgetTuple | None:
    """Check simple type mappings for result widgets."""
    if type_ in _SIMPLE_TYPES:
        return widgets.LineEdit, {"gui_only": True}

    if type_ is widgets.Table:
        return widgets.Table, {}

    table_types = [
        resolve_single_type(x) for x in ("pandas.DataFrame", "numpy.ndarray")
    ]

    if any(
        _is_subclass(type_, tt) for tt in table_types if not isinstance(tt, ForwardRef)
    ):
        return widgets.Table, {}

    return None


def _is_none_type(type_: Any) -> bool:
    return any(type_ is x for x in {None, type(None), Literal[None]})


def _type_optional(
    default: Any = Undefined,
    annotation: type[Any] | _Undefined = Undefined,
) -> tuple[Any, bool]:
    type_ = annotation
    if annotation in (Undefined, None, inspect.Parameter.empty):
        if default is not Undefined:
            type_ = type(default)
    else:
        try:
            type_ = resolve_single_type(annotation)
        except (NameError, ImportError) as e:
            raise type(e)(f"Magicgui could not resolve {annotation}: {e}") from e

    # look for Optional[Type], which manifests as Union[Type, None]
    nullable = default is None
    if type_ is not Undefined:
        args = get_args(type_)
        for arg in args:
            if _is_none_type(arg) or arg is Any or arg is object:
                nullable = True
                if len(args) == 2:
                    type_ = next(i for i in args if i is not arg)
                break

    return type_, nullable


def pick_widget_type(
    value: Any = Undefined,
    annotation: Any = Undefined,
    options: WidgetOptions | None = None,
    is_result: bool = False,
) -> WidgetTuple:
    """Pick the appropriate widget type for ``value`` with ``annotation``."""
    options = options or {}
    choices = options.get("choices")

    if is_result and annotation is inspect.Parameter.empty:
        annotation = str

    if (
        value is Undefined
        and annotation in (Undefined, inspect.Parameter.empty)
        and not choices
        and "widget_type" not in options
    ):
        return widgets.EmptyWidget, {"visible": False, **options}  # type: ignore

    _type, optional = _type_optional(value, annotation)
    options.setdefault("nullable", optional)
    choices = choices or (isinstance(_type, EnumMeta) and _type)  # type: ignore

    if "widget_type" in options:
        widget_type = options.pop("widget_type")
        if choices:
            if widget_type == "RadioButton":
                widget_type = "RadioButtons"
                warnings.warn(
                    f"widget_type of 'RadioButton' (with dtype {_type}) is"
                    " being coerced to 'RadioButtons' due to choices or Enum type.",
                    stacklevel=2,
                )
            options.setdefault("choices", choices)
        return widget_type, options

    # look for subclasses
    for registered_type in _TYPE_DEFS:
        if _type == registered_type or _is_subclass(_type, registered_type):
            _cls, opts = _TYPE_DEFS[registered_type]
            return _cls, {**options, **opts}  # type: ignore

    if is_result:
        _widget_type = match_return_type(_type)
        if _widget_type:
            _cls, opts = _widget_type
            return _cls, {**options, **opts}  # type: ignore
        # Chosen for backwards/test compatibility
        return widgets.LineEdit, {"gui_only": True}

    if choices:
        options["choices"] = choices
        wdg = widgets.Select if options.get("allow_multiple") else widgets.ComboBox
        return wdg, options

    _widget_type = match_type(_type, value)
    if _widget_type:
        _cls, opts = _widget_type
        return _cls, {**options, **opts}  # type: ignore
    return widgets.EmptyWidget, {"visible": False}


def get_widget_class(
    value: Any = Undefined,
    annotation: Any = Undefined,
    options: WidgetOptions | None = None,
    is_result: bool = False,
) -> tuple[WidgetClass, WidgetOptions]:
    """Return a WidgetClass appropriate for the given parameters.

    Parameters
    ----------
    value : Any, optional
        A python value.  Will be used to determine the widget type if an ``annotation``
        is not explicitly provided by default None
    annotation : Optional[Type], optional
        A type annotation, by default None
    options : WidgetOptions, optional
        Options to pass when constructing the widget, by default {}
    is_result : bool, optional
        Identifies whether the returned widget should be tailored to
        an input or to an output.

    Returns
    -------
    Tuple[WidgetClass, WidgetOptions]
        The WidgetClass, and WidgetOptions that can be used for params. WidgetOptions
        may be different than the options passed in.
    """
    _options = cast(WidgetOptions, options)

    widget_type, _options = pick_widget_type(value, annotation, _options, is_result)

    if isinstance(widget_type, str):
        widget_class: WidgetClass = _import_class(widget_type)
    else:
        widget_class = widget_type

    if not _is_subclass(widget_class, widgets._bases.Widget):
        assert_protocol(widget_class, WidgetProtocol)

    return widget_class, _options


def _import_class(class_name: str) -> WidgetClass:
    import importlib

    # import from magicgui widgets if not explicitly namespaced
    if "." not in class_name:
        class_name = "magicgui.widgets." + class_name

    mod_name, name = class_name.rsplit(".", 1)
    mod = importlib.import_module(mod_name)
    return getattr(mod, name)


def _validate_return_callback(func):
    try:
        sig = inspect.signature(func)
        # the signature must accept three arguments
        sig.bind(1, 2, 3)  # (gui, result, return_type)
    except TypeError as e:
        raise TypeError(f"object {func!r} is not a valid return callback: {e}")


_T = TypeVar("_T", bound=Type)


@overload
def register_type(
    type_: _T,
    *,
    widget_type: WidgetRef | None = None,
    return_callback: ReturnCallback | None = None,
    **options,
) -> _T:
    ...


@overload
def register_type(
    type_: Literal[None] = None,
    *,
    widget_type: WidgetRef | None = None,
    return_callback: ReturnCallback | None = None,
    **options,
) -> Callable[[_T], _T]:
    ...


def register_type(
    type_: _T | None = None,
    *,
    widget_type: WidgetRef | None = None,
    return_callback: ReturnCallback | None = None,
    **options,
) -> _T | Callable[[_T], _T]:
    """Register a ``widget_type`` to be used for all parameters with type ``type_``.

    Parameters
    ----------
    type_ : type
        The type for which a widget class or return callback will be provided.
    widget_type : WidgetRef, optional
        A widget class from the current backend that should be used whenever ``type_``
        is used as the type annotation for an argument in a decorated function,
        by default None
    return_callback: callable, optional
        If provided, whenever ``type_`` is declared as the return type of a decorated
        function, ``return_callback(widget, value, return_type)`` will be called
        whenever the decorated function is called... where ``widget`` is the Widget
        instance, and ``value`` is the return value of the decorated function.
    **options
        key value pairs where the keys are valid `WidgetOptions`

    Raises
    ------
    ValueError
        If none of `widget_type`, `return_callback`, `bind` or `choices` are provided.
    """
    if all(
        x is None
        for x in [
            return_callback,
            options.get("bind"),
            options.get("choices"),
            widget_type,
        ]
    ):
        raise ValueError(
            "At least one of `widget_type`, `return_callback`, `bind` or `choices` "
            "must be provided."
        )

    def _deco(type_):
        _type_ = resolve_single_type(type_)

        if return_callback is not None:
            _validate_return_callback(return_callback)
            _RETURN_CALLBACKS[_type_].append(return_callback)

        _options = cast(WidgetOptions, options)

        if "choices" in _options:
            _TYPE_DEFS[_type_] = (widgets.ComboBox, _options)
            if widget_type is not None:
                warnings.warn(
                    "Providing `choices` overrides `widget_type`. Categorical widget "
                    f"will be used for type {_type_}",
                    stacklevel=2,
                )
        elif widget_type is not None:

            if not isinstance(widget_type, (str, WidgetProtocol)) and not (
                inspect.isclass(widget_type) and issubclass(widget_type, widgets.Widget)
            ):
                raise TypeError(
                    '"widget_type" must be either a string, WidgetProtocol, or '
                    "Widget subclass"
                )
            _TYPE_DEFS[_type_] = (widget_type, _options)
        elif "bind" in _options:
            # if we're binding a value to this parameter, it doesn't matter what type
            # of ValueWidget is used... it usually won't be shown
            _TYPE_DEFS[_type_] = (widgets.EmptyWidget, _options)
        return _type_

    return _deco if type_ is None else _deco(type_)


def _type2callback(type_: type) -> list[ReturnCallback]:
    """Check if return callbacks have been registered for ``type_`` and return if so.

    Parameters
    ----------
    type_ : type
        The type_ to look up.

    Returns
    -------
    list of callable
        Where a return callback accepts two arguments (gui, value) and does something.
    """
    if type_ is inspect.Parameter.empty:
        return []

    # look for direct hits
    type_ = resolve_single_type(type_)
    if type_ in _RETURN_CALLBACKS:
        return _RETURN_CALLBACKS[type_]

    # look for subclasses
    for registered_type in _RETURN_CALLBACKS:
        if _is_subclass(type_, registered_type):
            return _RETURN_CALLBACKS[registered_type]
    return []<|MERGE_RESOLUTION|>--- conflicted
+++ resolved
@@ -14,17 +14,14 @@
     DefaultDict,
     ForwardRef,
     Sequence,
+    Set,
     Type,
     TypeVar,
     cast,
     overload,
 )
 
-<<<<<<< HEAD
 from typing_extensions import Literal, get_args, get_origin
-=======
-from typing_extensions import Literal, get_origin
->>>>>>> a284a011
 
 from magicgui import widgets
 from magicgui.types import (
@@ -97,31 +94,24 @@
     if type_ in (types.FunctionType,):
         return widgets.FunctionGui, {"function": default}  # type: ignore
 
-<<<<<<< HEAD
     origin = get_origin(type_) or type_
     # sequence of paths
     if _is_subclass(origin, Sequence):
         args = get_args(type_)
         if len(args) == 1 and _is_subclass(args[0], pathlib.Path):
-=======
-    if tw.shape in tw.SHAPE.SEQUENCE_LIKE:
-        if _is_subclass(tw.type_, pathlib.Path):
-            # sequence of paths
->>>>>>> a284a011
             return widgets.FileEdit, {"mode": "rm"}
         elif _is_subclass(origin, list):
             return widgets.ListEdit, {}
         elif _is_subclass(origin, tuple):
             return widgets.TupleEdit, {}
 
-    if tw.shape == tw.SHAPE.SET:
-        if len(_type.__args__) > 0:
-            arg = _type.__args__[0]
+    if _is_subclass(origin, Set):
+        for arg in get_args(type_):
             if get_origin(arg) is Literal:
-                return widgets.Select, {"choices": arg.__args__}
-
-    if get_origin(_type) is Literal:
-        return widgets.ComboBox, {"choices": _type.__args__}
+                return widgets.Select, {"choices": get_args(arg)}
+
+    if origin is Literal:
+        return widgets.ComboBox, {"choices": get_args(type_)}
     return None
 
 
