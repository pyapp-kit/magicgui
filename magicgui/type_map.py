"""Functions in this module are responsible for mapping type annotations to widgets."""
from __future__ import annotations

import datetime
import inspect
import pathlib
import types
import warnings
from collections import defaultdict
from enum import EnumMeta
from typing import (
    Any,
    Callable,
    DefaultDict,
    ForwardRef,
    Sequence,
<<<<<<< HEAD
=======
    Set,
>>>>>>> 205d4779
    Type,
    TypeVar,
    cast,
    overload,
)

from typing_extensions import Literal, get_args, get_origin

from magicgui import widgets
from magicgui.types import (
    PathLike,
    ReturnCallback,
    Undefined,
    WidgetClass,
    WidgetOptions,
    WidgetRef,
    WidgetTuple,
    _Undefined,
)
from magicgui.widgets._protocols import WidgetProtocol, assert_protocol

from ._type_resolution import resolve_single_type

__all__: list[str] = ["register_type", "get_widget_class"]


class MissingWidget(RuntimeError):
    """Raised when a backend widget cannot be found."""


_RETURN_CALLBACKS: DefaultDict[type, list[ReturnCallback]] = defaultdict(list)
_TYPE_DEFS: dict[type, WidgetTuple] = dict()


def _is_subclass(obj, superclass):
    """Safely check if obj is a subclass of superclass."""
    try:
        return issubclass(obj, superclass)
    except Exception:
        return False


_SIMPLE_ANNOTATIONS = {
    PathLike: widgets.FileEdit,
}

_SIMPLE_TYPES = {
    bool: widgets.CheckBox,
    int: widgets.SpinBox,
    float: widgets.FloatSpinBox,
    str: widgets.LineEdit,
    pathlib.Path: widgets.FileEdit,
    datetime.time: widgets.TimeEdit,
    datetime.date: widgets.DateEdit,
    datetime.datetime: widgets.DateTimeEdit,
    range: widgets.RangeEdit,
    slice: widgets.SliceEdit,
    list: widgets.ListEdit,
    tuple: widgets.TupleEdit,
}


def match_type(type_: Any, default: Any = None) -> WidgetTuple | None:
    """Check simple type mappings."""
    if type_ in _SIMPLE_ANNOTATIONS:
        return _SIMPLE_ANNOTATIONS[type_], {}

    if type_ is widgets.ProgressBar:
        return widgets.ProgressBar, {"bind": lambda widget: widget, "visible": True}

    if type_ in _SIMPLE_TYPES:
        return _SIMPLE_TYPES[type_], {}
    for key in _SIMPLE_TYPES.keys():
        if _is_subclass(type_, key):
            return _SIMPLE_TYPES[key], {}

    if type_ in (types.FunctionType,):
        return widgets.FunctionGui, {"function": default}  # type: ignore
<<<<<<< HEAD
=======

    origin = get_origin(type_) or type_
    if origin is Literal:
        choices = []
        nullable = False
        for choice in get_args(type_):
            if choice is None:
                nullable = True
            else:
                choices.append(choice)
        return widgets.ComboBox, {"choices": choices, "nullable": nullable}
>>>>>>> 205d4779

    origin = get_origin(type_) or type_
    # sequence of paths
    if _is_subclass(origin, Sequence):
        args = get_args(type_)
        if len(args) == 1 and _is_subclass(args[0], pathlib.Path):
            return widgets.FileEdit, {"mode": "rm"}
        elif _is_subclass(origin, list):
            return widgets.ListEdit, {}
        elif _is_subclass(origin, tuple):
            return widgets.TupleEdit, {}

    if _is_subclass(origin, Set):
        for arg in get_args(type_):
            if get_origin(arg) is Literal:
                return widgets.Select, {"choices": get_args(arg)}

    return None


_SIMPLE_RETURN_TYPES = [
    bool,
    int,
    float,
    str,
    pathlib.Path,
    datetime.time,
    datetime.date,
    datetime.datetime,
    range,
    slice,
]


def match_return_type(type_: Any) -> WidgetTuple | None:
    """Check simple type mappings for result widgets."""
    if type_ in _SIMPLE_TYPES:
        return widgets.LineEdit, {"gui_only": True}

    if type_ is widgets.Table:
        return widgets.Table, {}

    table_types = [
        resolve_single_type(x) for x in ("pandas.DataFrame", "numpy.ndarray")
    ]

    if any(
        _is_subclass(type_, tt) for tt in table_types if not isinstance(tt, ForwardRef)
    ):
        return widgets.Table, {}

    return None


def _is_none_type(type_: Any) -> bool:
    return any(type_ is x for x in {None, type(None), Literal[None]})


def _type_optional(
    default: Any = Undefined,
    annotation: type[Any] | _Undefined = Undefined,
) -> tuple[Any, bool]:
    type_ = annotation
    if annotation in (Undefined, None, inspect.Parameter.empty):
        if default is not Undefined:
            type_ = type(default)
    else:
        try:
            type_ = resolve_single_type(annotation)
        except (NameError, ImportError) as e:
            raise type(e)(f"Magicgui could not resolve {annotation}: {e}") from e

    # look for Optional[Type], which manifests as Union[Type, None]
    nullable = default is None
    if type_ is not Undefined:
        args = get_args(type_)
        for arg in args:
            if _is_none_type(arg) or arg is Any or arg is object:
                nullable = True
                if len(args) == 2:
                    type_ = next(i for i in args if i is not arg)
                break

    return type_, nullable


def pick_widget_type(
    value: Any = Undefined,
    annotation: Any = Undefined,
    options: WidgetOptions | None = None,
    is_result: bool = False,
) -> WidgetTuple:
    """Pick the appropriate widget type for ``value`` with ``annotation``."""
    options = options or {}
    choices = options.get("choices")

    if is_result and annotation is inspect.Parameter.empty:
        annotation = str

    if (
        value is Undefined
        and annotation in (Undefined, inspect.Parameter.empty)
        and not choices
        and "widget_type" not in options
    ):
        return widgets.EmptyWidget, {"visible": False, **options}  # type: ignore

    _type, optional = _type_optional(value, annotation)
    options.setdefault("nullable", optional)
    choices = choices or (isinstance(_type, EnumMeta) and _type)  # type: ignore

    if "widget_type" in options:
        widget_type = options.pop("widget_type")
        if choices:
            if widget_type == "RadioButton":
                widget_type = "RadioButtons"
                warnings.warn(
                    f"widget_type of 'RadioButton' (with dtype {_type}) is"
                    " being coerced to 'RadioButtons' due to choices or Enum type.",
                    stacklevel=2,
                )
            options.setdefault("choices", choices)
        return widget_type, options

    # look for subclasses
    for registered_type in _TYPE_DEFS:
        if _type == registered_type or _is_subclass(_type, registered_type):
            _cls, opts = _TYPE_DEFS[registered_type]
            return _cls, {**options, **opts}  # type: ignore

    if is_result:
        _widget_type = match_return_type(_type)
        if _widget_type:
            _cls, opts = _widget_type
            return _cls, {**options, **opts}  # type: ignore
        # Chosen for backwards/test compatibility
        return widgets.LineEdit, {"gui_only": True}

    if choices:
        options["choices"] = choices
        wdg = widgets.Select if options.get("allow_multiple") else widgets.ComboBox
        return wdg, options

    _widget_type = match_type(_type, value)
    if _widget_type:
        _cls, opts = _widget_type
        return _cls, {**options, **opts}  # type: ignore
    return widgets.EmptyWidget, {"visible": False}


def get_widget_class(
    value: Any = Undefined,
    annotation: Any = Undefined,
    options: WidgetOptions | None = None,
    is_result: bool = False,
) -> tuple[WidgetClass, WidgetOptions]:
    """Return a WidgetClass appropriate for the given parameters.

    Parameters
    ----------
    value : Any, optional
        A python value.  Will be used to determine the widget type if an ``annotation``
        is not explicitly provided by default None
    annotation : Optional[Type], optional
        A type annotation, by default None
    options : WidgetOptions, optional
        Options to pass when constructing the widget, by default {}
    is_result : bool, optional
        Identifies whether the returned widget should be tailored to
        an input or to an output.

    Returns
    -------
    Tuple[WidgetClass, WidgetOptions]
        The WidgetClass, and WidgetOptions that can be used for params. WidgetOptions
        may be different than the options passed in.
    """
    _options = cast(WidgetOptions, options)

    widget_type, _options = pick_widget_type(value, annotation, _options, is_result)

    if isinstance(widget_type, str):
        widget_class: WidgetClass = _import_class(widget_type)
    else:
        widget_class = widget_type

    if not _is_subclass(widget_class, widgets._bases.Widget):
        assert_protocol(widget_class, WidgetProtocol)

    return widget_class, _options


def _import_class(class_name: str) -> WidgetClass:
    import importlib

    # import from magicgui widgets if not explicitly namespaced
    if "." not in class_name:
        class_name = "magicgui.widgets." + class_name

    mod_name, name = class_name.rsplit(".", 1)
    mod = importlib.import_module(mod_name)
    return getattr(mod, name)


def _validate_return_callback(func):
    try:
        sig = inspect.signature(func)
        # the signature must accept three arguments
        sig.bind(1, 2, 3)  # (gui, result, return_type)
    except TypeError as e:
        raise TypeError(f"object {func!r} is not a valid return callback: {e}")


_T = TypeVar("_T", bound=Type)


@overload
def register_type(
    type_: _T,
    *,
    widget_type: WidgetRef | None = None,
    return_callback: ReturnCallback | None = None,
    **options,
) -> _T:
    ...


@overload
def register_type(
    type_: Literal[None] = None,
    *,
    widget_type: WidgetRef | None = None,
    return_callback: ReturnCallback | None = None,
    **options,
) -> Callable[[_T], _T]:
    ...


def register_type(
    type_: _T | None = None,
    *,
    widget_type: WidgetRef | None = None,
    return_callback: ReturnCallback | None = None,
    **options,
) -> _T | Callable[[_T], _T]:
    """Register a ``widget_type`` to be used for all parameters with type ``type_``.

    Parameters
    ----------
    type_ : type
        The type for which a widget class or return callback will be provided.
    widget_type : WidgetRef, optional
        A widget class from the current backend that should be used whenever ``type_``
        is used as the type annotation for an argument in a decorated function,
        by default None
    return_callback: callable, optional
        If provided, whenever ``type_`` is declared as the return type of a decorated
        function, ``return_callback(widget, value, return_type)`` will be called
        whenever the decorated function is called... where ``widget`` is the Widget
        instance, and ``value`` is the return value of the decorated function.
    **options
        key value pairs where the keys are valid `WidgetOptions`

    Raises
    ------
    ValueError
        If none of `widget_type`, `return_callback`, `bind` or `choices` are provided.
    """
    if all(
        x is None
        for x in [
            return_callback,
            options.get("bind"),
            options.get("choices"),
            widget_type,
        ]
    ):
        raise ValueError(
            "At least one of `widget_type`, `return_callback`, `bind` or `choices` "
            "must be provided."
        )

    def _deco(type_):
        _type_ = resolve_single_type(type_)

        if return_callback is not None:
            _validate_return_callback(return_callback)
            _RETURN_CALLBACKS[_type_].append(return_callback)

        _options = cast(WidgetOptions, options)

        if "choices" in _options:
            _TYPE_DEFS[_type_] = (widgets.ComboBox, _options)
            if widget_type is not None:
                warnings.warn(
                    "Providing `choices` overrides `widget_type`. Categorical widget "
                    f"will be used for type {_type_}",
                    stacklevel=2,
                )
        elif widget_type is not None:

            if not isinstance(widget_type, (str, WidgetProtocol)) and not (
                inspect.isclass(widget_type) and issubclass(widget_type, widgets.Widget)
            ):
                raise TypeError(
                    '"widget_type" must be either a string, WidgetProtocol, or '
                    "Widget subclass"
                )
            _TYPE_DEFS[_type_] = (widget_type, _options)
        elif "bind" in _options:
            # if we're binding a value to this parameter, it doesn't matter what type
            # of ValueWidget is used... it usually won't be shown
            _TYPE_DEFS[_type_] = (widgets.EmptyWidget, _options)
        return _type_

    return _deco if type_ is None else _deco(type_)


def _type2callback(type_: type) -> list[ReturnCallback]:
    """Check if return callbacks have been registered for ``type_`` and return if so.

    Parameters
    ----------
    type_ : type
        The type_ to look up.

    Returns
    -------
    list of callable
        Where a return callback accepts two arguments (gui, value) and does something.
    """
    if type_ is inspect.Parameter.empty:
        return []

    # look for direct hits
    type_ = resolve_single_type(type_)
    if type_ in _RETURN_CALLBACKS:
        return _RETURN_CALLBACKS[type_]

    # look for subclasses
    for registered_type in _RETURN_CALLBACKS:
        if _is_subclass(type_, registered_type):
            return _RETURN_CALLBACKS[registered_type]
    return []<|MERGE_RESOLUTION|>--- conflicted
+++ resolved
@@ -14,10 +14,7 @@
     DefaultDict,
     ForwardRef,
     Sequence,
-<<<<<<< HEAD
-=======
     Set,
->>>>>>> 205d4779
     Type,
     TypeVar,
     cast,
@@ -96,8 +93,6 @@
 
     if type_ in (types.FunctionType,):
         return widgets.FunctionGui, {"function": default}  # type: ignore
-<<<<<<< HEAD
-=======
 
     origin = get_origin(type_) or type_
     if origin is Literal:
@@ -109,9 +104,7 @@
             else:
                 choices.append(choice)
         return widgets.ComboBox, {"choices": choices, "nullable": nullable}
->>>>>>> 205d4779
-
-    origin = get_origin(type_) or type_
+
     # sequence of paths
     if _is_subclass(origin, Sequence):
         args = get_args(type_)
