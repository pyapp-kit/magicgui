"""Widget implementations (adaptors) for the Qt backend."""
from __future__ import annotations

import math
from typing import TYPE_CHECKING, Any, Iterable, Sequence

import qtpy
from qtpy import QtWidgets as QtW
from qtpy.QtCore import QEvent, QObject, Qt, Signal
from qtpy.QtGui import QFont, QFontMetrics, QImage, QPixmap, QResizeEvent, QTextDocument

from magicgui.types import FileDialogMode
from magicgui.widgets import _protocols
from magicgui.widgets._bases import Widget

if TYPE_CHECKING:
    import numpy as np


class EventFilter(QObject):
    parentChanged = Signal()
    valueChanged = Signal(object)

    def eventFilter(self, obj: QObject, event: QEvent):
        if event.type() == QEvent.ParentChange:
            self.parentChanged.emit()
        return False


class QBaseWidget(_protocols.WidgetProtocol):
    """Implements show/hide/native."""

    _qwidget: QtW.QWidget

    def __init__(self, qwidg: QtW.QWidget):
        self._qwidget = qwidg()
        self._qwidget.setObjectName(f"magicgui.{qwidg.__name__}")
        self._event_filter = EventFilter()
        self._qwidget.installEventFilter(self._event_filter)

    def _mgui_get_visible(self):
        return self._qwidget.isVisible()

    def _mgui_set_visible(self, value: bool):
        self._qwidget.setVisible(value)

    def _mgui_get_enabled(self) -> bool:
        return self._qwidget.isEnabled()

    def _mgui_set_enabled(self, enabled: bool):
        self._qwidget.setEnabled(enabled)

    # TODO: this used to return _magic_widget ... figure out what we should be returning
    def _mgui_get_parent(self):
        return self._qwidget.parent()

    def _mgui_set_parent(self, widget: Widget):
        self._qwidget.setParent(widget.native if widget else None)

    def _mgui_get_native_widget(self) -> QtW.QWidget:
        return self._qwidget

    def _mgui_get_width(self) -> int:
        """Return the current width of the widget."""
        return self._qwidget.width()

    def _mgui_set_width(self, value: int) -> None:
        """Set the current width of the widget."""
        self._qwidget.resize(value, self._qwidget.height())

    def _mgui_get_min_width(self) -> int:
        """Get the minimum allowable width of the widget."""
        return self._qwidget.minimumWidth()

    def _mgui_set_min_width(self, value: int) -> None:
        """Set the minimum allowable width of the widget."""
        self._qwidget.setMinimumWidth(value)
        self._qwidget.resize(self._qwidget.sizeHint())

    def _mgui_get_max_width(self) -> int:
        """Get the maximum allowable width of the widget."""
        return self._qwidget.maximumWidth()

    def _mgui_set_max_width(self, value: int) -> None:
        """Set the maximum allowable width of the widget."""
        self._qwidget.setMaximumWidth(value)
        self._qwidget.resize(self._qwidget.sizeHint())

    def _mgui_get_height(self) -> int:
        """Return the current height of the widget."""
        return self._qwidget.height()

    def _mgui_set_height(self, value: int) -> None:
        """Set the current height of the widget."""
        self._qwidget.resize(self._qwidget.width(), value)

    def _mgui_get_min_height(self) -> int:
        """Get the minimum allowable height of the widget."""
        return self._qwidget.minimumHeight()

    def _mgui_set_min_height(self, value: int) -> None:
        """Set the minimum allowable height of the widget."""
        self._qwidget.setMinimumHeight(value)
        self._qwidget.resize(self._qwidget.sizeHint())

    def _mgui_get_max_height(self) -> int:
        """Get the maximum allowable height of the widget."""
        return self._qwidget.maximumHeight()

    def _mgui_set_max_height(self, value: int) -> None:
        """Set the maximum allowable height of the widget."""
        self._qwidget.setMaximumHeight(value)
        self._qwidget.resize(self._qwidget.sizeHint())

    def _mgui_get_tooltip(self) -> str:
        return self._qwidget.toolTip()

    def _mgui_set_tooltip(self, value: str | None) -> None:
        self._qwidget.setToolTip(str(value) if value else None)

    def _mgui_bind_parent_change_callback(self, callback):
        self._event_filter.parentChanged.connect(callback)

    def _mgui_render(self):
        try:
            import numpy as np
        except ImportError:
            raise ModuleNotFoundError(
                "could not find module 'numpy'. "
                "Please `pip install numpy` to render widgets."
            ) from None

        img = self._qwidget.grab().toImage()
        bits = img.constBits()
        h, w, c = img.height(), img.width(), 4
        if qtpy.API_NAME == "PySide2":
            arr = np.array(bits).reshape(h, w, c)
        else:
            bits.setsize(h * w * c)
            arr = np.frombuffer(bits, np.uint8).reshape(h, w, c)

        return arr[:, :, [2, 1, 0, 3]]


class QBaseValueWidget(QBaseWidget, _protocols.ValueWidgetProtocol):
    """Implements get/set/bind_change."""

    def __init__(self, qwidg: QtW.QWidget, getter: str, setter: str, onchange: str):
        super().__init__(qwidg)
        self._getter_name = getter
        self._setter_name = setter
        self._onchange_name = onchange

    def _mgui_get_value(self) -> Any:
        return getattr(self._qwidget, self._getter_name)()

    def _mgui_set_value(self, value) -> None:
        getattr(self._qwidget, self._setter_name)(value)

    def _mgui_bind_change_callback(self, callback):
        signal_instance = getattr(self._qwidget, self._onchange_name, None)
        if signal_instance:
            signal_instance.connect(callback)


# BASE WIDGET


class EmptyWidget(QBaseWidget):
    def __init__(self):
        super().__init__(QtW.QWidget)

    def _mgui_get_value(self) -> Any:
        raise NotImplementedError()

    def _mgui_set_value(self, value) -> None:
        raise NotImplementedError()

    def _mgui_bind_change_callback(self, callback):
        pass


# STRING WIDGETS


class QBaseStringWidget(QBaseValueWidget):
    _qwidget: QtW.QLineEdit | QtW.QTextEdit | QtW.QLabel

    def _mgui_set_value(self, value) -> None:
        super()._mgui_set_value(str(value))


class Label(QBaseStringWidget):
    _qwidget: QtW.QLabel

    def __init__(self):
        super().__init__(QtW.QLabel, "text", "setText", "")
        self._qwidget.setSizePolicy(QtW.QSizePolicy.Fixed, QtW.QSizePolicy.Fixed)

    def _mgui_bind_change_callback(self, callback):
        # raise NotImplementedError("QLabel has no change signal")
        pass

    def _mgui_set_value(self, value) -> None:
        super()._mgui_set_value(str(value))


class _ResizeableLabel(QtW.QLabel):
    resized = Signal()

    def resizeEvent(self, a0: QResizeEvent) -> None:
        self.resized.emit()
        return super().resizeEvent(a0)


class Image(QBaseValueWidget):
    _qwidget: _ResizeableLabel

    def __init__(self):
        super().__init__(_ResizeableLabel, "text", "setText", "")
        self._qwidget.setSizePolicy(QtW.QSizePolicy.Ignored, QtW.QSizePolicy.Ignored)
        self._qwidget.resized.connect(self._rescale)
        self._pixmap: QPixmap = None

    def _rescale(self):
        if self._pixmap:
            sz = self._qwidget.size()
            self._qwidget.setPixmap(
                self._pixmap.scaled(sz, Qt.KeepAspectRatio, Qt.SmoothTransformation)
            )

    def _mgui_set_value(self, val: np.ndarray) -> None:
        image = QImage(val, val.shape[1], val.shape[0], QImage.Format_RGBA8888)
        self._pixmap = QPixmap.fromImage(image)
        self._rescale()


class LineEdit(QBaseStringWidget):
    _qwidget: QtW.QLineEdit

    def __init__(self):
        super().__init__(QtW.QLineEdit, "text", "setText", "textChanged")


class TextEdit(QBaseStringWidget, _protocols.SupportsReadOnly):
    def __init__(self):
        super().__init__(QtW.QTextEdit, "toPlainText", "setText", "textChanged")

    def _mgui_set_read_only(self, value: bool) -> None:
        self._qwidget.setReadOnly(value)

    def _mgui_get_read_only(self) -> bool:
        return self._qwidget.isReadOnly()


# NUMBERS


class QBaseRangedWidget(QBaseValueWidget, _protocols.RangedWidgetProtocol):
    """Provides min/max/step implementations."""

    _qwidget: QtW.QDoubleSpinBox | QtW.QSpinBox | QtW.QSlider

    def __init__(self, qwidg):
        super().__init__(qwidg, "value", "setValue", "valueChanged")

    def _mgui_get_min(self) -> float:
        """Get the minimum possible value."""
        return self._qwidget.minimum()

    def _mgui_set_min(self, value: float):
        """Set the minimum possible value."""
        self._qwidget.setMinimum(value)

    def _mgui_get_max(self) -> float:
        """Set the maximum possible value."""
        return self._qwidget.maximum()

    def _mgui_set_max(self, value: float):
        """Set the maximum possible value."""
        self._qwidget.setMaximum(value)

    def _mgui_get_step(self) -> float:
        """Get the step size."""
        return self._qwidget.singleStep()

    def _mgui_set_step(self, value: float):
        """Set the step size."""
        self._qwidget.setSingleStep(value)


# BUTTONS


class QBaseButtonWidget(QBaseValueWidget, _protocols.SupportsText):
    _qwidget: QtW.QCheckBox | QtW.QPushButton | QtW.QRadioButton | QtW.QToolButton

    def __init__(self, qwidg):
        super().__init__(qwidg, "isChecked", "setChecked", "toggled")

    def _mgui_set_text(self, value: str) -> None:
        """Set text."""
        self._qwidget.setText(str(value))

    def _mgui_get_text(self) -> str:
        """Get text."""
        return self._qwidget.text()


class PushButton(QBaseButtonWidget):
    def __init__(self):
        QBaseValueWidget.__init__(
            self, QtW.QPushButton, "isChecked", "setChecked", "clicked"
        )


class CheckBox(QBaseButtonWidget):
    def __init__(self):
        super().__init__(QtW.QCheckBox)


class RadioButton(QBaseButtonWidget):
    def __init__(self):
        super().__init__(QtW.QRadioButton)


# class ToolButton(QBaseButtonWidget):
#     def __init__(self):
#         super().__init__(QtW.QToolButton)


class Container(
    QBaseWidget, _protocols.ContainerProtocol, _protocols.SupportsOrientation
):
    def __init__(self, layout="vertical"):
        QBaseWidget.__init__(self, QtW.QWidget)
        if layout == "horizontal":
            self._layout: QtW.QLayout = QtW.QHBoxLayout()
        else:
            self._layout = QtW.QVBoxLayout()
        self._qwidget.setLayout(self._layout)

    def _mgui_insert_widget(self, position: int, widget: Widget):
        self._layout.insertWidget(position, widget.native)

    def _mgui_remove_widget(self, widget: Widget):
        self._layout.removeWidget(widget.native)
        widget.native.setParent(None)

    def _mgui_get_margins(self) -> tuple[int, int, int, int]:
        m = self._layout.contentsMargins()
        return m.left(), m.top(), m.right(), m.bottom()

    def _mgui_set_margins(self, margins: tuple[int, int, int, int]) -> None:
        self._layout.setContentsMargins(*margins)

    def _mgui_set_orientation(self, value) -> None:
        """Set orientation, value will be 'horizontal' or 'vertical'."""
        raise NotImplementedError(
            "Sorry, changing orientation after instantiation "
            "is not yet implemented for Qt."
        )

    def _mgui_get_orientation(self) -> str:
        """Set orientation, return either 'horizontal' or 'vertical'."""
        if isinstance(self, QtW.QHBoxLayout):
            return "horizontal"
        else:
            return "vertical"


class MainWindow(Container):
    def __init__(self, layout="vertical"):
        super().__init__(layout=layout)
        self._main_window = QtW.QMainWindow()
        self._main_window.setCentralWidget(self._qwidget)
        self._main_menu = self._main_window.menuBar()
        self._menus: dict[str, QtW.QMenu] = {}

    def _mgui_get_visible(self):
        return self._main_window.isVisible()

    def _mgui_set_visible(self, value: bool):
        self._main_window.setVisible(value)

    def _mgui_get_native_widget(self) -> QtW.QMainWindow:
        return self._main_window

    def _mgui_create_menu_item(
        self, menu_name: str, action_name: str, callback=None, shortcut=None
    ):
        menu = self._menus.setdefault(
            menu_name, self._main_menu.addMenu(f"&{menu_name}")
        )
        action = QtW.QAction(action_name, self._main_window)
        if shortcut is not None:
            action.setShortcut(shortcut)
        if callback is not None:
            action.triggered.connect(callback)
        menu.addAction(action)


class SpinBox(QBaseRangedWidget):
    def __init__(self):
        super().__init__(QtW.QSpinBox)

    def _mgui_set_value(self, value) -> None:
        super()._mgui_set_value(int(value))


class FloatSpinBox(QBaseRangedWidget):
    def __init__(self):
        super().__init__(QtW.QDoubleSpinBox)

    def _mgui_set_value(self, value) -> None:
        super()._mgui_set_value(float(value))

    def _mgui_set_step(self, value: float):
        """Set the step size."""
        if value and value < 1 * 10 ** -self._qwidget.decimals():
            self._qwidget.setDecimals(math.ceil(abs(math.log10(value))))
        self._qwidget.setSingleStep(value)


class Slider(QBaseRangedWidget, _protocols.SupportsOrientation):
    _qwidget: QtW.QSlider

    def __init__(self, qwidg=QtW.QSlider):
        super().__init__(qwidg)
        self._mgui_set_orientation("horizontal")

    def _mgui_set_orientation(self, value) -> Any:
        """Get current value of the widget."""
        orientation = Qt.Vertical if value == "vertical" else Qt.Horizontal
        self._qwidget.setOrientation(orientation)

    def _mgui_get_orientation(self) -> Any:
        """Get current value of the widget."""
        orientation = self._qwidget.orientation()
        return "vertical" if orientation == Qt.Vertical else "horizontal"


class ProgressBar(Slider):
    _qwidget: QtW.QProgressBar

    def __init__(self):
        super().__init__(QtW.QProgressBar)
        self._mgui_set_orientation("horizontal")

    def _mgui_get_step(self) -> float:
        """Get the step size."""
        return 1

    def _mgui_set_step(self, value: float):
        """Set the step size."""


class ComboBox(QBaseValueWidget, _protocols.CategoricalWidgetProtocol):
    _qwidget: QtW.QComboBox

    def __init__(self):
        super().__init__(QtW.QComboBox, "isChecked", "setCurrentIndex", "")
        self._qwidget.currentIndexChanged.connect(self._emit_data)

    def _emit_data(self, index: int):
        data = self._qwidget.itemData(index)
        if data is not None:
            self._event_filter.valueChanged.emit(data)

    def _mgui_bind_change_callback(self, callback):
        self._event_filter.valueChanged.connect(callback)

    def _mgui_get_current_choice(self) -> str:
        return self._qwidget.itemText(self._qwidget.currentIndex())

    def _mgui_get_value(self) -> Any:
        return self._qwidget.itemData(self._qwidget.currentIndex())

    def _mgui_set_value(self, value) -> None:
        self._qwidget.setCurrentIndex(self._qwidget.findData(value))

    def _mgui_get_count(self) -> int:
        """Return the number of items in the dropdown."""
        return self._qwidget.count()

    def _mgui_get_choice(self, choice_name: str) -> Any:
        item_index = self._qwidget.findText(choice_name)
        if item_index == -1:
            return None
        else:
            return self._qwidget.itemData(item_index)

    def _mgui_set_choice(self, choice_name: str, data: Any) -> None:
        """Set data for ``choice_name``."""
        item_index = self._qwidget.findText(choice_name)
        # if it's not in the list, add a new item
        if item_index == -1:
            self._qwidget.addItem(choice_name, data)
        # otherwise update its data
        else:
            self._qwidget.setItemData(item_index, data)

    def _mgui_del_choice(self, choice_name: str) -> None:
        """Delete choice_name."""
        item_index = self._qwidget.findText(choice_name)
        if item_index >= 0:
            self._qwidget.removeItem(item_index)

    def _mgui_get_choices(self) -> tuple[tuple[str, Any], ...]:
        """Get available choices."""
        return tuple(
            (self._qwidget.itemText(i), self._qwidget.itemData(i))
            for i in range(self._qwidget.count())
        )

    def _mgui_set_choices(self, choices: Iterable[tuple[str, Any]]) -> None:
        """Set current items in categorical type ``widget`` to ``choices``."""
        choices_ = list(choices)
        if not choices_:
            self._qwidget.clear()
            return

        choice_names = [x[0] for x in choices_]
        # remove choices that no longer exist
        for i in range(self._qwidget.count()):
            if self._qwidget.itemText(i) not in choice_names:
                self._qwidget.removeItem(i)
        # update choices
        for name, data in choices_:
            self._mgui_set_choice(name, data)

        # if the currently selected item is not in the new set,
        # remove it and select the first item in the list
        current = self._qwidget.itemText(self._qwidget.currentIndex())
        if current not in choice_names:
            first = choice_names[0]
            self._qwidget.setCurrentIndex(self._qwidget.findText(first))
            self._qwidget.removeItem(self._qwidget.findText(current))


class RadioButtons(
    QBaseValueWidget,
    _protocols.CategoricalWidgetProtocol,
    _protocols.SupportsOrientation,
):
    _qwidget: QtW.QGroupBox

    def __init__(self):
        super().__init__(QtW.QGroupBox, "", "", "")
        self._btn_group = QtW.QButtonGroup(self._qwidget)
        self._mgui_set_orientation("vertical")
        self._btn_group.buttonToggled.connect(self._emit_data)

    def _emit_data(self, btn, checked):
        if checked:
            self._event_filter.valueChanged.emit(self._mgui_get_value())

    def _mgui_bind_change_callback(self, callback):
        self._event_filter.valueChanged.connect(callback)

    def _mgui_set_orientation(self, value: str) -> None:
        """Set orientation, value will be 'horizontal' or 'vertical'."""
        new_layout = QtW.QHBoxLayout() if value == "horizontal" else QtW.QVBoxLayout()
        for btn in self._btn_group.buttons():
            new_layout.addWidget(btn)
        old_layout = self._qwidget.layout()
        if old_layout is not None:
            QtW.QWidget().setLayout(old_layout)
        self._qwidget.setLayout(new_layout)
        self._qwidget.layout().setContentsMargins(4, 4, 4, 4)

    def _mgui_get_orientation(self) -> str:
        """Get orientation, return either 'horizontal' or 'vertical'."""
        if isinstance(self._qwidget.layout(), QtW.QVBoxLayout):
            return "vertical"
        else:
            return "horizontal"

    def _mgui_get_current_choice(self) -> str:
        btn = self._btn_group.checkedButton()
        return btn.text() if btn else None

    def _mgui_get_value(self) -> Any:
        btn = self._btn_group.checkedButton()
        return btn._data if btn else None

    def _mgui_set_value(self, value) -> None:
        for btn in self._btn_group.buttons():
            if btn._data == value:
                btn.setChecked(True)
                break  # exclusive

    def _mgui_get_count(self) -> int:
        """Return the number of items in the dropdown."""
        return len(self._btn_group.buttons())

    def _mgui_get_choice(self, choice_name: str) -> Any:
        for btn in self._btn_group.buttons():
            if btn.text() == choice_name:
                return btn._data
        return None

    def _add_button(self, label: str, data: Any = None):
        btn = QtW.QRadioButton(label, self._qwidget)
        btn._data = data
        self._btn_group.addButton(btn)
        self._qwidget.layout().addWidget(btn)

    def _remove_button(self, btn):
        self._btn_group.removeButton(btn)
        self._qwidget.layout().removeWidget(btn)

    def _mgui_set_choice(self, choice_name: str, data: Any) -> None:
        """Set data for ``choice_name``."""
        for btn in self._btn_group.buttons():
            if btn.text() == choice_name:
                # otherwise update its data
                btn._data = data
        else:
            # if it's not in the list, add a new item
            self._add_button(choice_name, data)

    def _mgui_del_choice(self, choice_name: str) -> None:
        """Delete choice_name."""
        for btn in self._btn_group.buttons():
            if btn.text() == choice_name:
                self._remove_button(btn)
                break

    def _mgui_get_choices(self) -> tuple[tuple[str, Any], ...]:
        """Get available choices."""
        return tuple((str(btn.text()), btn._data) for btn in self._btn_group.buttons())

    def _mgui_set_choices(self, choices: Iterable[tuple[str, Any]]) -> None:
        """Set current items in categorical type ``widget`` to ``choices``."""
        current = self._mgui_get_value()
        for btn in self._btn_group.buttons():
            self._remove_button(btn)

        for c in choices:
            self._add_button(*c)
        self._mgui_set_value(current)


class DateTimeEdit(QBaseValueWidget):
    def __init__(self):
        super().__init__(QtW.QDateTimeEdit, "", "setDateTime", "dateTimeChanged")

    def _mgui_get_value(self):
        try:
            return self._qwidget.dateTime().toPython()
        except (TypeError, AttributeError):
            return self._qwidget.dateTime().toPyDateTime()


class DateEdit(QBaseValueWidget):
    def __init__(self):
        super().__init__(QtW.QDateEdit, "", "setDate", "dateChanged")

    def _mgui_get_value(self):
        try:
            return self._qwidget.date().toPython()
        except (TypeError, AttributeError):
            return self._qwidget.date().toPyDate()


class TimeEdit(QBaseValueWidget):
    def __init__(self):
        super().__init__(QtW.QTimeEdit, "", "setTime", "timeChanged")

    def _mgui_get_value(self):
        try:
            return self._qwidget.time().toPython()
        except (TypeError, AttributeError):
            return self._qwidget.time().toPyTime()


QFILE_DIALOG_MODES = {
    FileDialogMode.EXISTING_FILE: QtW.QFileDialog.getOpenFileName,
    FileDialogMode.EXISTING_FILES: QtW.QFileDialog.getOpenFileNames,
    FileDialogMode.OPTIONAL_FILE: QtW.QFileDialog.getSaveFileName,
    FileDialogMode.EXISTING_DIRECTORY: QtW.QFileDialog.getExistingDirectory,
}


def show_file_dialog(
    mode: str | FileDialogMode = FileDialogMode.EXISTING_FILE,
    caption: str = None,
    start_path: str = None,
    filter: str = None,
    parent=None,
) -> str | None:
    show_dialog = QFILE_DIALOG_MODES[FileDialogMode(mode)]
    if mode is FileDialogMode.EXISTING_DIRECTORY:
        result = show_dialog(parent, caption, start_path)
    else:
        result, _ = show_dialog(parent, caption, start_path, filter)
    return result or None


def get_text_width(text) -> int:
<<<<<<< HEAD
    """Return the width required to render ``text`` (including rich text elements).
    """
    if qtpy.PYSIDE2:
        from qtpy.QtGui import Qt as _Qt
    else:
        from qtpy.QtCore import Qt as _Qt

    if _Qt.mightBeRichText(text):
=======
    """Return the width required to render ``text`` (including rich text elements)."""
    if Qt.mightBeRichText(text):
>>>>>>> 58652752
        doc = QTextDocument()
        doc.setHtml(text)
        return doc.size().width()
    else:
        fm = QFontMetrics(QFont("", 0))
        return fm.boundingRect(text).width() + 5


def _maybefloat(item):
    if not item:
        return None
    num = item.text() if hasattr(item, "text") else item
    try:
        return int(num) if num.isdigit() else float(num)
    except ValueError:
        return num


class Table(QBaseWidget, _protocols.TableWidgetProtocol):
    _qwidget: QtW.QTableWidget
    _DATA_ROLE: int = 255

    def __init__(self):
        super().__init__(QtW.QTableWidget)
        header = self._qwidget.horizontalHeader()
        # avoid strange AttributeError on CI
        if hasattr(header, "setSectionResizeMode"):
            header.setSectionResizeMode(QtW.QHeaderView.Stretch)
        # self._qwidget.horizontalHeader().setSectionsMovable(True)  # tricky!!
        self._qwidget.itemChanged.connect(self._update_item_data_with_text)

    def _update_item_data_with_text(self, item: QtW.QTableWidgetItem):
        self._qwidget.blockSignals(True)
        item.setData(self._DATA_ROLE, _maybefloat(item.text()))
        self._qwidget.blockSignals(False)

    def _mgui_set_row_count(self, nrows: int) -> None:
        """Set the number of rows in the table. (Create/delete as needed)."""
        self._qwidget.setRowCount(nrows)

    def _mgui_set_column_count(self, ncols: int) -> None:
        """Set the number of columns in the table. (Create/delete as needed)."""
        self._qwidget.setColumnCount(ncols)

    def _mgui_get_column_count(self) -> int:
        return self._qwidget.columnCount()

    def _mgui_get_row_count(self) -> int:
        return self._qwidget.rowCount()

    def _mgui_remove_row(self, row: int) -> None:
        self._qwidget.removeRow(row)

    def _mgui_remove_column(self, column: int) -> None:
        self._qwidget.removeColumn(column)

    def _mgui_get_cell(self, row: int, col: int) -> Any:
        """Get current value of the widget."""
        item = self._qwidget.item(row, col)
        if item:
            return item.data(self._DATA_ROLE)
        widget = self._qwidget.cellWidget(row, col)
        if widget:
            return getattr(widget, "_magic_widget", widget)

    def _mgui_set_cell(self, row: int, col: int, value: Any) -> None:
        """Set current value of the widget."""
        if value is None:
            self._qwidget.setItem(row, col, None)
            self._qwidget.removeCellWidget(row, col)
            return
        if isinstance(value, Widget):
            self._qwidget.setCellWidget(row, col, value.native)
            return
        item = QtW.QTableWidgetItem(str(value))
        item.setData(self._DATA_ROLE, value)
        self._qwidget.setItem(row, col, item)

    def _mgui_get_row_headers(self) -> tuple:
        """Get current row headers of the widget."""
        # ... 'PySide2.QtWidgets.QTableWidgetItem' object has no attribute 'visualIndex'
        # on some linux... so removing the visualIndex() for row headers... this means
        # we can't enable row drag/drop without fixing this
        indices = range(self._qwidget.rowCount())
        items = (self._qwidget.verticalHeaderItem(i) for i in indices)
        headers = (item.text() for item in items if item)
        return tuple(_maybefloat(x) for x in headers)

    def _mgui_set_row_headers(self, headers: Sequence) -> None:
        """Set current row headers of the widget."""
        self._qwidget.setVerticalHeaderLabels(tuple(map(str, headers)))

    def _mgui_get_column_headers(self) -> tuple:
        """Get current column headers of the widget."""
        horiz_header = self._qwidget.horizontalHeader()
        ncols = self._qwidget.columnCount()
        # visual index allows for column drag/drop, though it's currently not enabled.
        indices = (horiz_header.visualIndex(i) for i in range(ncols))
        items = (self._qwidget.horizontalHeaderItem(i) for i in indices)
        headers = (item.text() for item in items if item)
        return tuple(_maybefloat(x) for x in headers)

    def _mgui_set_column_headers(self, headers: Sequence) -> None:
        """Set current column headers of the widget."""
        self._qwidget.setHorizontalHeaderLabels(tuple(map(str, headers)))

    def _mgui_bind_row_headers_change_callback(self, callback) -> None:
        """Bind callback to row headers change event."""
        raise NotImplementedError()

    def _mgui_bind_column_headers_change_callback(self, callback) -> None:
        """Bind callback to column headers change event."""
        raise NotImplementedError()

    def _mgui_bind_cell_change_callback(self, callback) -> None:
        """Bind callback to column headers change event."""
        raise NotImplementedError()

    def _mgui_bind_change_callback(self, callback):
        # FIXME: this currently reads out the WHOLE table every time we change ANY cell.
        # nonsense.
        # self._qwidget.itemChanged.connect(lambda i: callback(self._mgui_get_value()))
        pass<|MERGE_RESOLUTION|>--- conflicted
+++ resolved
@@ -699,19 +699,13 @@
 
 
 def get_text_width(text) -> int:
-<<<<<<< HEAD
-    """Return the width required to render ``text`` (including rich text elements).
-    """
+    """Return the width required to render ``text`` (including rich text elements)."""
     if qtpy.PYSIDE2:
         from qtpy.QtGui import Qt as _Qt
     else:
         from qtpy.QtCore import Qt as _Qt
 
     if _Qt.mightBeRichText(text):
-=======
-    """Return the width required to render ``text`` (including rich text elements)."""
-    if Qt.mightBeRichText(text):
->>>>>>> 58652752
         doc = QTextDocument()
         doc.setHtml(text)
         return doc.size().width()
