--- conflicted
+++ resolved
@@ -1,9 +1,5 @@
 """Widget implementations (adaptors) for the Qt backend."""
-<<<<<<< HEAD
-from typing import Any, Dict, Iterable, Optional, Tuple, Union
-=======
-from typing import Any, Iterable, Optional, Sequence, Tuple, Union
->>>>>>> 34bad968
+from typing import Any, Dict, Iterable, Optional, Sequence, Tuple, Union
 
 import qtpy
 from qtpy import QtWidgets as QtW
