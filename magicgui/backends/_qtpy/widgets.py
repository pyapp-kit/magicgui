--- conflicted
+++ resolved
@@ -618,9 +618,6 @@
         self._qwidget.setTextVisible(value)
 
 
-<<<<<<< HEAD
-class _SelectWidget(QBaseValueWidget, _protocols.CategoricalWidgetProtocol):
-=======
 class ComboBox(QBaseValueWidget, _protocols.CategoricalWidgetProtocol):
     _qwidget: QtW.QComboBox
 
@@ -631,18 +628,8 @@
     def _emit_data(self, index: int):
         self._event_filter.valueChanged.emit(self._qwidget.itemData(index))
 
->>>>>>> 98d7ba7b
     def _mgui_bind_change_callback(self, callback):
         self._event_filter.valueChanged.connect(callback)
-
-    def _mgui_get_current_choice(self) -> str:
-        return self._qwidget.itemText(self._qwidget.currentIndex())
-
-    def _mgui_get_value(self) -> Any:
-        return self._qwidget.itemData(self._qwidget.currentIndex())
-
-    def _mgui_set_value(self, value) -> None:
-        self._qwidget.setCurrentIndex(self._qwidget.findData(value))
 
     def _mgui_get_count(self) -> int:
         """Return the number of items in the dropdown."""
@@ -650,10 +637,16 @@
 
     def _mgui_get_choice(self, choice_name: str) -> Any:
         item_index = self._qwidget.findText(choice_name)
-        if item_index == -1:
-            return None
-        else:
-            return self._qwidget.itemData(item_index)
+        return None if item_index == -1 else self._qwidget.itemData(item_index)
+
+    def _mgui_get_current_choice(self) -> str:
+        return self._qwidget.itemText(self._qwidget.currentIndex())
+
+    def _mgui_get_value(self) -> Any:
+        return self._qwidget.itemData(self._qwidget.currentIndex())
+
+    def _mgui_set_value(self, value) -> None:
+        self._qwidget.setCurrentIndex(self._qwidget.findData(value))
 
     def _mgui_set_choice(self, choice_name: str, data: Any) -> None:
         """Set data for ``choice_name``."""
@@ -665,19 +658,6 @@
         else:
             self._qwidget.setItemData(item_index, data)
 
-    def _mgui_del_choice(self, choice_name: str) -> None:
-        """Delete choice_name."""
-        item_index = self._qwidget.findText(choice_name)
-        if item_index >= 0:
-            self._qwidget.removeItem(item_index)
-
-    def _mgui_get_choices(self) -> tuple[tuple[str, Any], ...]:
-        """Get available choices."""
-        return tuple(
-            (self._qwidget.itemText(i), self._qwidget.itemData(i))
-            for i in range(self._qwidget.count())
-        )
-
     def _mgui_set_choices(self, choices: Iterable[tuple[str, Any]]) -> None:
         """Set current items in categorical type ``widget`` to ``choices``."""
         choices_ = list(choices)
@@ -702,30 +682,97 @@
             self._qwidget.setCurrentIndex(self._qwidget.findText(first))
             self._qwidget.removeItem(self._qwidget.findText(current))
 
-
-class ComboBox(_SelectWidget):
-    _qwidget: QtW.QComboBox
-
-    def __init__(self):
-        super().__init__(QtW.QComboBox, "isChecked", "setCurrentIndex", "")
-        self._qwidget.currentIndexChanged.connect(self._emit_data)
-
-    def _emit_data(self, index: int):
-        data = self._qwidget.itemData(index)
-        if data is not None:
-            self._event_filter.valueChanged.emit(data)
-
-
-class Select(_SelectWidget):
+    def _mgui_del_choice(self, choice_name: str) -> None:
+        """Delete choice_name."""
+        item_index = self._qwidget.findText(choice_name)
+        if item_index >= 0:
+            self._qwidget.removeItem(item_index)
+
+    def _mgui_get_choices(self) -> tuple[tuple[str, Any], ...]:
+        """Get available choices."""
+        return tuple(
+            (self._qwidget.itemText(i), self._qwidget.itemData(i))
+            for i in range(self._qwidget.count())
+        )
+
+
+class Select(QBaseValueWidget, _protocols.CategoricalWidgetProtocol):
     _qwidget: QtW.QListWidget
 
     def __init__(self):
-        super().__init__(QtW.QComboBox, "isChecked", "setCurrentIndex", "")
+        super().__init__(QtW.QListWidget, "isChecked", "setCurrentIndex", "")
         self._qwidget.itemSelectionChanged.connect(self._emit_data)
+        self._qwidget.setSelectionMode(QtW.QAbstractItemView.MultiSelection)
 
     def _emit_data(self):
         data = self._qwidget.selectedItems()
         self._event_filter.valueChanged.emit([d.itemData(Qt.UserRole) for d in data])
+
+    def _mgui_bind_change_callback(self, callback):
+        self._event_filter.valueChanged.connect(callback)
+
+    def _mgui_get_count(self) -> int:
+        """Return the number of items in the dropdown."""
+        return self._qwidget.count()
+
+    def _mgui_get_choice(self, choice_name: str) -> list[Any]:
+        items = self._qwidget.findItems(choice_name, Qt.MatchExactly)
+        return [i.data(Qt.UserRole) for i in items]
+
+    def _mgui_get_current_choice(self) -> list[str]:  # type: ignore[override]
+        return [i.text() for i in self._qwidget.selectedItems()]
+
+    def _mgui_get_value(self) -> Any:
+        return [i.data(Qt.UserRole) for i in self._qwidget.selectedItems()]
+
+    def _mgui_set_value(self, value) -> None:
+        if not isinstance(value, (list, tuple)):
+            value = [value]
+        for i in range(self._qwidget.count()):
+            item = self._qwidget.item(i)
+            item.setSelected(item.data(Qt.UserRole) in value)
+
+    def _mgui_set_choice(self, choice_name: str, data: Any) -> None:
+        """Set data for ``choice_name``."""
+        items = self._qwidget.findItems(choice_name, Qt.MatchExactly)
+        # if it's not in the list, add a new item
+        if not items:
+            item = QtW.QListWidgetItem(choice_name)
+            item.setData(Qt.UserRole, data)
+            self._qwidget.addItem(item)
+        # otherwise update its data
+        else:
+            for item in items:
+                item.setData(Qt.UserRole, data)
+
+    def _mgui_set_choices(self, choices: Iterable[tuple[str, Any]]) -> None:
+        """Set current items in categorical type ``widget`` to ``choices``."""
+        choices_ = list(choices)
+        if not choices_:
+            self._qwidget.clear()
+            return
+
+        choice_names = [x[0] for x in choices_]
+        # remove choices that no longer exist
+        for i in reversed(range(self._qwidget.count())):
+            if self._qwidget.item(i).text() not in choice_names:
+                self._qwidget.takeItem(i)
+        # update choices
+        for name, data in choices_:
+            self._mgui_set_choice(name, data)
+
+    def _mgui_del_choice(self, choice_name: str) -> None:
+        """Delete choice_name."""
+        for i in reversed(range(self._qwidget.count())):
+            if self._qwidget.item(i).text() == choice_name:
+                self._qwidget.takeItem(i)
+
+    def _mgui_get_choices(self) -> tuple[tuple[str, Any], ...]:
+        """Get available choices."""
+        return tuple(
+            (self._qwidget.item(i).text(), self._qwidget.item(i).data(Qt.UserRole))
+            for i in range(self._qwidget.count())
+        )
 
 
 class RadioButtons(
