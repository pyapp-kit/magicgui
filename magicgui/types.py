"""Types used internally in magicgui."""
from __future__ import annotations

from enum import Enum, EnumMeta
from pathlib import Path
<<<<<<< HEAD
from typing import (
    TYPE_CHECKING,
    Any,
    Callable,
    Iterable,
    Literal,
    Optional,
    Tuple,
    Type,
    Union,
)
=======
from typing import TYPE_CHECKING, Any, Callable, Iterable, Tuple, Type, Union
>>>>>>> c3aa6c7a

from typing_extensions import TypedDict

if TYPE_CHECKING:
    from magicgui.widgets import FunctionGui
    from magicgui.widgets._bases import CategoricalWidget, Widget
    from magicgui.widgets._protocols import WidgetProtocol

#: A :class:`~magicgui.widgets._bases.Widget` class or a
#: :class:`~magicgui.widgets._protocols.WidgetProtocol`
WidgetClass = Union[Type["Widget"], Type["WidgetProtocol"]]
#: A generic reference to a :attr:`WidgetClass` as a string, or the class itself.
WidgetRef = Union[str, WidgetClass]
#: A :attr:`WidgetClass` (or a string representation of one) and a dict of kwargs
WidgetTuple = Tuple[WidgetRef, dict]
#: An iterable that can be used as a valid argument for widget ``choices``
ChoicesIterable = Union[Iterable[Tuple[str, Any]], Iterable[Any]]
#: An callback that can be used as a valid argument for widget ``choices``.  It takes
#: a categorical widget and returns a :attr:`ChoicesIterable`.
ChoicesCallback = Callable[["CategoricalWidget"], ChoicesIterable]
#: The set of all valid types for widget ``choices``.
ChoicesType = Union[EnumMeta, ChoicesIterable, ChoicesCallback, "ChoicesDict"]
#: A callback that may be registered for a given return annotation. When called, it will
#: be provided an instance of a :class:`~magicgui.widgets.FunctionGui`, the result
#: of the function that was called, and the return annotation itself.
ReturnCallback = Callable[["FunctionGui", Any, Type], None]
#: A valid file path type
PathLike = Union[Path, str, bytes]


class FileDialogMode(Enum):
    """FileDialog mode options.

    - ``EXISTING_FILE`` - returns one existing file.
    - ``EXISTING_FILES`` - return one or more existing files.
    - ``OPTIONAL_FILE`` - return one file name that does not have to exist.
    - ``EXISTING_DIRECTORY`` - returns one existing directory.
    """

    EXISTING_FILE = "r"
    EXISTING_FILES = "rm"
    OPTIONAL_FILE = "w"
    EXISTING_DIRECTORY = "d"


class ChoicesDict(TypedDict):
    """Dict Type for setting choices in a categorical widget."""

    choices: ChoicesIterable
    key: Callable[[Any], str]


class _Undefined:
    """Sentinel class to indicate the lack of a value when ``None`` is ambiguous.

    ``_Undefined`` is a singleton.
    """

    _singleton = None

    def __new__(cls):
        if _Undefined._singleton is None:
            _Undefined._singleton = super().__new__(cls)
        return _Undefined._singleton

    def __repr__(self):
        return "<Undefined>"

    def __bool__(self):
        return False


Undefined = _Undefined()

JsonStringFormats = Literal[
    # ISO 8601 format.
    # https://www.iso.org/iso-8601-date-and-time-format.html
    "date-time",  # 2018-11-13T20:20:39+00:00
    "time",  # 20:20:39+00:00, Draft 7
    "date",  # 2018-11-13, Draft 7
    "duration",  # P1Y2M3DT4H5M6S, Draft 2019-09
    # email addresses
    "email",
    "idn-email",  # Draft 7
    # hostnames
    "hostname",  # internet host name, RFC 1123
    "idn-hostname",
    # ip addresses
    "ipv4",
    "ipv6",
    # resource identifiers
    "uuid",  # 3e4666bf-d5e5-4aa7-b8ce-cefe41c7568a, draft 2019-09
    "uri",  # RFC3986
    "uri-reference",  # RFC3986, section 4.1., draft 6
    "iri",  # draft 7
    "iri-reference",  # draft 7
    # uri template
    "uri-template",  # RFC6570, draft 6
    # json pointer
    "json-pointer",  # RFC6901, draft 6
    "relative-json-pointer",  # draft 7
    # regular expressions
    "regex",  # draft 7
]<|MERGE_RESOLUTION|>--- conflicted
+++ resolved
@@ -3,21 +3,7 @@
 
 from enum import Enum, EnumMeta
 from pathlib import Path
-<<<<<<< HEAD
-from typing import (
-    TYPE_CHECKING,
-    Any,
-    Callable,
-    Iterable,
-    Literal,
-    Optional,
-    Tuple,
-    Type,
-    Union,
-)
-=======
-from typing import TYPE_CHECKING, Any, Callable, Iterable, Tuple, Type, Union
->>>>>>> c3aa6c7a
+from typing import TYPE_CHECKING, Any, Callable, Iterable, Literal, Tuple, Type, Union
 
 from typing_extensions import TypedDict
 
