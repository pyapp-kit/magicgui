--- conflicted
+++ resolved
@@ -167,11 +167,8 @@
         int: QSpinBox,
         float: QDoubleSpinBox,
         str: QLineEdit,
-<<<<<<< HEAD
         Path: MagicFileDialog,
-=======
         datetime.datetime: QDateTimeEdit,
->>>>>>> 557b2f8a
         type(None): QLineEdit,
     }
     if type_ in simple:
