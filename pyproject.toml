# pyproject.toml
[build-system]
requires = ["hatchling", "hatch-vcs"]
build-backend = "hatchling.build"

# https://peps.python.org/pep-0621/
[project]
name = "magicgui"
description = " build GUIs from python types"
keywords = ["gui", "widgets", "type annotations"]
readme = "README.md"
requires-python = ">=3.8"
license = { text = "MIT" }
authors = [{ email = "talley.lambert@gmail.com" }, { name = "Talley Lambert" }]
classifiers = [
    "Development Status :: 4 - Beta",
    "Environment :: X11 Applications :: Qt",
    "Intended Audience :: Developers",
    "Intended Audience :: Science/Research",
    "License :: OSI Approved :: MIT License",
    "Operating System :: OS Independent",
    "Programming Language :: Python",
    "Programming Language :: Python :: 3 :: Only",
    "Programming Language :: Python :: 3.8",
    "Programming Language :: Python :: 3.9",
    "Programming Language :: Python :: 3.10",
    "Programming Language :: Python :: 3.11",
    "Topic :: Desktop Environment",
    "Topic :: Software Development",
    "Topic :: Software Development :: User Interfaces",
    "Topic :: Software Development :: Widget Sets",
    "Topic :: Utilities",

]
dynamic = ["version"]
dependencies = [
    "docstring_parser>=0.7",
    "psygnal>=0.5.0",
    "qtpy>=1.7.0",
    "superqt>=0.4.0",
    "typing_extensions",
]

# extras
# https://peps.python.org/pep-0621/#dependencies-optional-dependencies
[project.optional-dependencies]
min-req = [
    "docstring_parser==0.7",
    "psygnal==0.5.0",
    "qtpy==1.7.0",
    "superqt==0.4.0",
    "typing_extensions",
]

pyqt5 = ["pyqt5>=5.12.0"]
pyqt6 = ["pyqt6"]
pyside2 = [
    "pyside2>=5.14 ; python_version=='3.8'",
    "pyside2>=5.15 ; python_version>='3.9'",
]
pyside6 = ["pyside6"]
tqdm = ["tqdm>=4.30.0"]
jupyter = ["ipywidgets>=8.0.0"]
image = ["pillow>=4.0"]
quantity = ["pint>=0.13.0"]
testing = [
    "pytest",
    "pytest-qt",
    "pytest-cov",
    "pytest-mypy-plugins",
    "numpy",
    "pandas",
    "tqdm>=4.30.0",
    "pillow>=4.0",
    "pint>=0.13.0",
    "matplotlib",
    "toolz",
    "ipywidgets",
<<<<<<< HEAD
    "ipython<8.13; python_version<='3.9'",
=======
    "ipython<8.13; python_version<'3.9'",
>>>>>>> 55b561eb
    "ipykernel",
    "pydantic",
    "attrs",
    "annotated_types",
]
dev = [
    "annotated_types",
    "attrs",
    "black",
    "ruff",
    "ipython",
    "ipywidgets",
    "isort",
    "matplotlib",
    "mypy",
    "numpy",
    "pandas",
    "pdbpp",
    "pillow>=4.0",
    "pint>=0.13.0",
    "pre-commit",
    "pydantic",
    "pydocstyle",
    "pyqt5>=5.12.0",
    "pytest-cov",
    "pytest-cov",
    "pytest-mypy-plugins",
    "pytest-qt",
    "pytest",
    "pytest",
    "rich",
    "toolz",
    "tqdm>=4.30.0",
]
docs = [
    "mkdocs",
    "mkdocs-material",
    "mkdocstrings-python",
    "mkdocs-gen-files",
    "mkdocs-literate-nav",
    "mkdocs-spellcheck[all]",
    # extras for all the widgets
    "pint",
    "ipywidgets>=8.0.0",
    "ipykernel",
    "pyside6==6.4.2",    # 6.4.3 gives segfault for some reason
]

[project.urls]
homepage = "https://github.com/pyapp-kit/magicgui"
repository = "https://github.com/pyapp-kit/magicgui"
changelog = "https://github.com/pyapp-kit/magicgui/blob/main/CHANGELOG.md"
issues = "https://github.com/pyapp-kit/magicgui/issues"
documentation = "https://pyapp-kit.github.io/magicgui/"

[tool.hatch.version]
source = "vcs"

[tool.hatch.envs.test]
features = ["testing"]
[tool.hatch.envs.test.scripts]
run = "pytest  -v --color=yes --cov-config=pyproject.toml --cov --cov-report=xml --cov-report=term-missing"
[[tool.hatch.envs.test.matrix]]
backend = ["pyqt5", "pyside2", "pyqt6", "pyside6"]
[tool.hatch.envs.test.overrides]
# matrix.deps.features = [
#     { value = "min-req", if = ["min-req"] },
# ]
matrix.backend.features = [
    { value = "pyqt5", if = [
        "pyqt5",
    ] },
    { value = "pyside2", if = [
        "pyside2",
    ] },
    { value = "pyqt6", if = [
        "pyqt6",
    ] },
    { value = "pyside6", if = [
        "pyside6",
    ] },
]


# https://pycqa.github.io/isort/docs/configuration/options.html
[tool.isort]
profile = "black"
src_paths = ["src/magicgui", "tests"]

# https://github.com/charliermarsh/ruff
[tool.ruff]
line-length = 88
target-version = "py38"
src = ["src", "tests"]
extend-select = [
    "E",  # style errors
    "F",  # flakes
    "D",  # pydocstyle
    "I",  # isort
    "UP", # pyupgrade
    # "N",  # pep8-naming
    # "S",  # bandit
    "C",    # flake8-comprehensions
    "B",    # flake8-bugbear
    "A001", # flake8-builtins
    "RUF",  # ruff-specific rules
]
extend-ignore = [
    "D100", # Missing docstring in public module
    "D107", # Missing docstring in __init__
    "D203", # 1 blank line required before class docstring
    "D212", # Multi-line docstring summary should start at the first line
    "D213", # Multi-line docstring summary should start at the second line
    "D401", # First line should be in imperative mood
    "D413", # Missing blank line after last section
    "D416", # Section name should end with a colon
    "C901", # Function is too complex
]

[tool.ruff.per-file-ignores]
"tests/*.py" = ["D", "E501"]
"examples/*.py" = ["D", "B"]
"src/magicgui/widgets/_image/*.py" = ["D"]
"setup.py" = ["F821"]


# https://docs.pytest.org/en/6.2.x/customize.html
[tool.pytest.ini_options]
minversion = "6.0"
testpaths = ["tests"]
filterwarnings = [
    "error",
    "ignore::DeprecationWarning:qtpy",
    "ignore:distutils Version classes are deprecated",
    "ignore:path is deprecated:DeprecationWarning",
    "ignore:Jupyter is migrating its paths to use standard platformdirs:DeprecationWarning",
    "ignore:Enum value:DeprecationWarning:matplotlib",
    "ignore:Widget([^\\s]+) is deprecated:DeprecationWarning",                               # ipywidgets
]

# https://mypy.readthedocs.io/en/stable/config_file.html
[tool.mypy]
files = "src/**/*.py"
strict = true
disallow_any_generics = false
disallow_subclassing_any = false
show_error_codes = true
pretty = true

[[tool.mypy.overrides]]
module = [
    "_pytest.*",
    ".examples/",
    ".docs/",
    "magicgui.widgets._image.*",
    "magicgui.backends.*",
]
ignore_errors = true

[[tool.mypy.overrides]]
module = ["ipywidgets.*", "toolz.*"]
ignore_missing_imports = true


# https://coverage.readthedocs.io/en/6.4/config.html
[tool.coverage.report]
exclude_lines = [
    "pragma: no cover",
    "if TYPE_CHECKING:",
    "@overload",
    "except ImportError",
    "except ImportError*",
    "raise NotImplementedError()",
    "pass",
    "\\.\\.\\.",
]
omit = [
    "src/magicgui/events.py",
    "src/magicgui/widgets/_image/_mpl_image.py",
    "src/magicgui/widgets/_bases/*",
    "tests/*",
    "examples/*",
]


# https://github.com/mgedmin/check-manifest#configuration
[tool.check-manifest]
ignore = [
    ".pre-commit-config.yaml",
    "tests/**/*",
    ".github_changelog_generator",
    "codecov.yml",
    ".ruff_cache/**/*",
]<|MERGE_RESOLUTION|>--- conflicted
+++ resolved
@@ -76,11 +76,6 @@
     "matplotlib",
     "toolz",
     "ipywidgets",
-<<<<<<< HEAD
-    "ipython<8.13; python_version<='3.9'",
-=======
-    "ipython<8.13; python_version<'3.9'",
->>>>>>> 55b561eb
     "ipykernel",
     "pydantic",
     "attrs",
