# pyproject.toml
[build-system]
requires = ["hatchling", "hatch-vcs"]
build-backend = "hatchling.build"

# https://peps.python.org/pep-0621/
[project]
name = "magicgui"
description = " build GUIs from python types"
keywords = ["gui", "widgets", "type annotations"]
readme = "README.md"
requires-python = ">=3.8"
license = { text = "MIT" }
authors = [{ email = "talley.lambert@gmail.com" }, { name = "Talley Lambert" }]
classifiers = [
    "Development Status :: 4 - Beta",
    "Environment :: X11 Applications :: Qt",
    "Intended Audience :: Developers",
    "Intended Audience :: Science/Research",
    "License :: OSI Approved :: MIT License",
    "Operating System :: OS Independent",
    "Programming Language :: Python",
    "Programming Language :: Python :: 3 :: Only",
    "Programming Language :: Python :: 3.8",
    "Programming Language :: Python :: 3.9",
    "Programming Language :: Python :: 3.10",
    "Programming Language :: Python :: 3.11",
    "Topic :: Desktop Environment",
    "Topic :: Software Development",
    "Topic :: Software Development :: User Interfaces",
    "Topic :: Software Development :: Widget Sets",
    "Topic :: Utilities",

]
dynamic = ["version"]
dependencies = [
    "docstring_parser>=0.7",
    "psygnal>=0.5.0",
    "qtpy>=1.7.0",
    "superqt>=0.4.0",
    "typing_extensions",
]

# extras
# https://peps.python.org/pep-0621/#dependencies-optional-dependencies
[project.optional-dependencies]
min-req = [
    "docstring_parser==0.7",
    "psygnal==0.5.0",
    "qtpy==1.7.0",
    "superqt==0.4.0",
    "typing_extensions",
]

pyqt5 = ["pyqt5>=5.12.0"]
pyqt6 = ["pyqt6"]
pyside2 = [
    "pyside2>=5.14 ; python_version=='3.8'",
    "pyside2>=5.15 ; python_version>='3.9'",
]
pyside6 = ["pyside6"]
tqdm = ["tqdm>=4.30.0"]
jupyter = ["ipywidgets>=8.0.0"]
image = ["pillow>=4.0"]
quantity = ["pint>=0.13.0"]
testing = [
    "pytest",
    "pytest-qt",
    "pytest-cov",
    "pytest-mypy-plugins",
    "numpy",
    "pandas",
    "tqdm>=4.30.0",
    "pillow>=4.0",
    "pint>=0.13.0",
    "matplotlib",
    "toolz",
    "ipywidgets",
    "pydantic",
    "attrs",
    "annotated_types",
]
dev = [
    "annotated_types",
    "attrs",
    "black",
    "ruff",
    "ipython",
    "ipywidgets",
    "isort",
    "matplotlib",
    "mypy",
    "numpy",
    "pandas",
    "pdbpp",
    "pillow>=4.0",
    "pint>=0.13.0",
    "pre-commit",
    "pydantic",
    "pydocstyle",
    "pyqt5>=5.12.0",
    "pytest-cov",
    "pytest-cov",
    "pytest-mypy-plugins",
    "pytest-qt",
    "pytest",
    "pytest",
    "rich",
    "toolz",
    "tqdm>=4.30.0",
]
docs = [
    "mkdocs",
    "mkdocs-material",
    "mkdocstrings-python",
    "mkdocs-gen-files",
    "mkdocs-literate-nav",
    # extras for all the widgets
    "pint",
    "ipywidgets>=8.0.0",
    "pyside6",
]

[project.urls]
homepage = "https://github.com/pyapp-kit/magicgui"
repository = "https://github.com/pyapp-kit/magicgui"
changelog = "https://github.com/pyapp-kit/magicgui/blob/main/CHANGELOG.md"
issues = "https://github.com/pyapp-kit/magicgui/issues"
documentation = "https://pyapp-kit.github.io/magicgui/"

[tool.hatch.version]
source = "vcs"

[tool.hatch.envs.test]
features = ["testing"]
[tool.hatch.envs.test.scripts]
run = "pytest  -v --color=yes --cov-config=pyproject.toml --cov=magicgui --cov-report=xml --cov-report=term-missing"
[[tool.hatch.envs.test.matrix]]
backend = ["pyqt5", "pyside2", "pyqt6", "pyside6"]
[tool.hatch.envs.test.overrides]
# matrix.deps.features = [
#     { value = "min-req", if = ["min-req"] },
# ]
matrix.backend.features = [
    { value = "pyqt5", if = [
        "pyqt5",
    ] },
    { value = "pyside2", if = [
        "pyside2",
    ] },
    { value = "pyqt6", if = [
        "pyqt6",
    ] },
    { value = "pyside6", if = [
        "pyside6",
    ] },
]


# https://pycqa.github.io/isort/docs/configuration/options.html
[tool.isort]
profile = "black"
src_paths = ["src/magicgui", "tests"]

# https://github.com/charliermarsh/ruff
[tool.ruff]
line-length = 88
target-version = "py38"
src = ["src", "tests"]
extend-select = [
    "E",  # style errors
    "F",  # flakes
    "D",  # pydocstyle
    "I",  # isort
    "UP", # pyupgrade
    # "N",  # pep8-naming
    # "S",  # bandit
    "C",    # flake8-comprehensions
    "B",    # flake8-bugbear
    "A001", # flake8-builtins
    "RUF",  # ruff-specific rules
]
extend-ignore = [
    "E704", # Multiple statements on one line (def)
    "D100", # Missing docstring in public module
    "D107", # Missing docstring in __init__
    "D203", # 1 blank line required before class docstring
    "D212", # Multi-line docstring summary should start at the first line
    "D213", # Multi-line docstring summary should start at the second line
    "D401", # First line should be in imperative mood
    "D413", # Missing blank line after last section
    "D416", # Section name should end with a colon
    "C901", # Function is too complex
]

[tool.ruff.per-file-ignores]
"tests/*.py" = ["D", "E501"]
"examples/*.py" = ["D", "B"]
"src/magicgui/widgets/_image/*.py" = ["D"]
"setup.py" = ["F821"]


# https://docs.pytest.org/en/6.2.x/customize.html
[tool.pytest.ini_options]
minversion = "6.0"
testpaths = ["tests"]
filterwarnings = [
    "error",
    "ignore::DeprecationWarning:qtpy",
    "ignore:distutils Version classes are deprecated",
    "ignore:path is deprecated:DeprecationWarning",
    "ignore:Jupyter is migrating its paths to use standard platformdirs:DeprecationWarning",
    "ignore:Enum value:DeprecationWarning:matplotlib",
    "ignore:Widget([^\\s]+) is deprecated:DeprecationWarning",                               # ipywidgets
]

# https://mypy.readthedocs.io/en/stable/config_file.html
[tool.mypy]
files = "src/**/*.py"
strict = true
disallow_any_generics = false
disallow_subclassing_any = false
show_error_codes = true
pretty = true

[[tool.mypy.overrides]]
<<<<<<< HEAD
module = ["_pytest.*", ".examples/", ".docs/", "magicgui.widgets._image.*", "magicgui.backends.*"]
=======
module = [
    "_pytest.*",
    ".examples/",
    "magicgui.widgets._image.*",
    "magicgui.backends.*",
]
>>>>>>> 7cce77e6
ignore_errors = true

[[tool.mypy.overrides]]
module = ["ipywidgets.*", "toolz.*"]
ignore_missing_imports = true


# https://coverage.readthedocs.io/en/6.4/config.html
[tool.coverage.report]
exclude_lines = [
    "pragma: no cover",
    "if TYPE_CHECKING:",
    "@overload",
    "except ImportError",
    "except ImportError*",
    "raise NotImplementedError()",
    "pass",
    "\\.\\.\\.",
]
omit = [
    "src/magicgui/events.py",
    "src/magicgui/widgets/_image/_mpl_image.py",
    "src/magicgui/widgets/_bases/*",
    "tests/*",
]


# https://github.com/mgedmin/check-manifest#configuration
[tool.check-manifest]
ignore = [
    ".pre-commit-config.yaml",
    "tests/**/*",
    ".github_changelog_generator",
    "codecov.yml",
    ".ruff_cache/**/*",
]<|MERGE_RESOLUTION|>--- conflicted
+++ resolved
@@ -224,16 +224,13 @@
 pretty = true
 
 [[tool.mypy.overrides]]
-<<<<<<< HEAD
-module = ["_pytest.*", ".examples/", ".docs/", "magicgui.widgets._image.*", "magicgui.backends.*"]
-=======
 module = [
     "_pytest.*",
     ".examples/",
+    ".docs/",
     "magicgui.widgets._image.*",
     "magicgui.backends.*",
 ]
->>>>>>> 7cce77e6
 ignore_errors = true
 
 [[tool.mypy.overrides]]
