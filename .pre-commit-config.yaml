repos:
  - repo: https://github.com/pre-commit/pre-commit-hooks
    rev: v3.4.0
    hooks:
      - id: end-of-file-fixer
      - id: trailing-whitespace
  - repo: https://github.com/asottile/pyupgrade
    rev: v2.9.0
    hooks:
      - id: pyupgrade
  - repo: https://github.com/myint/autoflake
    rev: v1.4
    hooks:
      - id: autoflake
        args: ["--in-place", "--remove-all-unused-imports"]
  - repo: https://github.com/PyCQA/isort
    rev: 5.7.0
    hooks:
      - id: isort
<<<<<<< HEAD
=======
  - repo: https://github.com/asottile/pyupgrade
    rev: v2.10.0
    hooks:
      - id: pyupgrade
>>>>>>> c41462f9
  - repo: https://github.com/psf/black
    rev: 20.8b1
    hooks:
      - id: black
  - repo: https://gitlab.com/pycqa/flake8
    rev: 3.8.4
    hooks:
      - id: flake8
        additional_dependencies: [flake8-docstrings]
        pass_filenames: true
        exclude: (examples|_mpl_image)
  - repo: https://github.com/pre-commit/mirrors-mypy
    rev: v0.800
    hooks:
      - id: mypy
        additional_dependencies: [tokenize-rt==3.2.0]
        args:
          [
            "--ignore-missing-imports",
            "--scripts-are-modules",
            "--no-warn-unused-ignores",
          ]
        exclude: examples<|MERGE_RESOLUTION|>--- conflicted
+++ resolved
@@ -17,13 +17,10 @@
     rev: 5.7.0
     hooks:
       - id: isort
-<<<<<<< HEAD
-=======
   - repo: https://github.com/asottile/pyupgrade
     rev: v2.10.0
     hooks:
       - id: pyupgrade
->>>>>>> c41462f9
   - repo: https://github.com/psf/black
     rev: 20.8b1
     hooks:
