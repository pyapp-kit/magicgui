from __future__ import annotations

from typing import Any, Callable, Generic, TypeVar, Union, cast

from psygnal import Signal
from typing_extensions import get_args, get_origin

from magicgui.types import Undefined, _Undefined
from magicgui.widgets import protocols

from ._widget import Widget

T = TypeVar("T")


class ValueWidget(Widget, Generic[T]):
    """Widget with a value, Wraps ValueWidgetProtocol.

    Parameters
    ----------
    value : Any, optional
        The starting value for the widget.
    bind : Any, optional
        A value or callback to bind this widget, then whenever `widget.value` is
        accessed, the value provided here will be returned.  ``value`` can be a
        callable, in which case ``value(self)`` will be returned (i.e. your callback
        must accept a single parameter, which is this widget instance.).
    nullable : bool, optional
<<<<<<< HEAD
        If `True`, the widget will accepts `None` as a valid value, by default False.
    **base_widget_kwargs : Any
        All additional keyword arguments will be passed to the base
        [`Widget`][magicgui.widgets.Widget] constructor.
=======
        If `True`, the widget will accepts `None` as a valid value, by default `False`.
    **base_widget_kwargs : Any
        All additional keyword arguments are passed to the base
        :class:`~magicgui.widgets.Widget` constructor.
>>>>>>> ff275298
    """

    _widget: protocols.ValueWidgetProtocol
    changed = Signal(object)
    null_value: Any = None

    def __init__(
        self,
        value: T | _Undefined = Undefined,
        *,
        bind: T | Callable[[ValueWidget], T] | _Undefined = Undefined,
        nullable: bool = False,
        **base_widget_kwargs: Any,
    ) -> None:
        self._nullable = nullable
        self._bound_value = bind
        self._call_bound: bool = True
        super().__init__(**base_widget_kwargs)
        if value is not Undefined:
            self.value = cast(T, value)
        if self._bound_value is not Undefined and "visible" not in base_widget_kwargs:
            self.hide()

    def _post_init(self) -> None:
        super()._post_init()
        self._widget._mgui_bind_change_callback(self._on_value_change)

    def _on_value_change(self, value: T | None = None) -> None:
        """Called when the widget value changes."""
        if value is self.null_value and not self._nullable:
            return
        self.changed.emit(value)

    def get_value(self) -> T:
        """Callable version of `self.value`.

        The main API is to use `self.value`, however, this is here in order to provide
        an escape hatch if trying to access the widget's value inside of a callback
        bound to self._bound_value.
        """
        return cast(T, self._widget._mgui_get_value())

    @property
    def value(self) -> T:
        """Return current value of the widget.  This may be interpreted by backends."""
        if self._bound_value is not Undefined:
            if callable(self._bound_value) and self._call_bound:
                try:
                    return self._bound_value(self)
                except RecursionError as e:
                    raise RuntimeError(
                        "RecursionError in callback bound to "
                        f"<{self.widget_type!r} name={self.name!r}>. If you need to "
                        "access `widget.value` in your bound callback, use "
                        "`widget.get_value()`"
                    ) from e
            return cast(T, self._bound_value)
        return self.get_value()

    @value.setter
    def value(self, value: T) -> None:
        return self._widget._mgui_set_value(value)

    def __repr__(self) -> str:
        """Return representation of widget of instsance."""
        try:
            val = self.value if self._bound_value is Undefined else self._bound_value
            return (
                f"{self.widget_type}(value={val!r}, "
                f"annotation={self.annotation!r}, name={self.name!r})"
            )
        except AttributeError:  # pragma: no cover
            return f"<Uninitialized {self.widget_type}>"

    def bind(self, value: T | Callable[[ValueWidget], T], call: bool = True) -> None:
        """Binds ``value`` to self.value.

        If a value is bound to this widget, then whenever `widget.value` is accessed,
        the value provided here will be returned.  ``value`` can be a callable, in which
        case ``value(self)`` will be returned (i.e. your callback must accept a single
        parameter, which is this widget instance.).

        If you provide a callable and you *don't* want it to be called (but rather just
        returned as a callable object, then use ``call=False`` when binding your value.

        Note: if you need to access the "original" ``widget.value`` within your
        callback, please use ``widget.get_value()`` instead of the ``widget.value``
        property, in order to avoid a RuntimeError.

        Parameters
        ----------
        value : Any
            The value (or callback) to return when accessing this widget's value.
        call : bool, optional
            If ``value`` is a callable and ``call`` is ``True``, the callback will be
            called as ``callback(self)`` when accessing ``self.value``.  If ``False``,
            the callback will simply be returned as a callable object, by default,
            ``True``.
        """
        self._call_bound = call
        self._bound_value = value

    def unbind(self) -> None:
        """Unbinds any bound values. (see ``ValueWidget.bind``)."""
        self._bound_value = Undefined

    @property
    def annotation(self) -> Any:
        """Return type annotation for the parameter represented by the widget.

        ForwardRefs will be resolve when setting the annotation.
        If the widget is nullable (had a type annototation of Optional[Type]),
        annotation will return the first argument in the Optional clause.
        """
        annotation = Widget.annotation.fget(self)  # type: ignore
        if self._nullable and get_origin(annotation) is Union:
            return get_args(annotation)[0]
        return annotation

    @annotation.setter
    def annotation(self, value: Any) -> None:
        Widget.annotation.fset(self, value)  # type: ignore<|MERGE_RESOLUTION|>--- conflicted
+++ resolved
@@ -26,17 +26,10 @@
         callable, in which case ``value(self)`` will be returned (i.e. your callback
         must accept a single parameter, which is this widget instance.).
     nullable : bool, optional
-<<<<<<< HEAD
-        If `True`, the widget will accepts `None` as a valid value, by default False.
-    **base_widget_kwargs : Any
-        All additional keyword arguments will be passed to the base
-        [`Widget`][magicgui.widgets.Widget] constructor.
-=======
         If `True`, the widget will accepts `None` as a valid value, by default `False`.
     **base_widget_kwargs : Any
         All additional keyword arguments are passed to the base
         :class:`~magicgui.widgets.Widget` constructor.
->>>>>>> ff275298
     """
 
     _widget: protocols.ValueWidgetProtocol
