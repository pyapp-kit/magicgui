"""The FunctionGui class is a Container subclass designed to represent a function.

The core `magicgui` decorator returns an instance of a FunctionGui widget.
"""

from __future__ import annotations

import inspect
import re
from collections import deque
from contextlib import contextmanager
from types import FunctionType
from typing import (
    TYPE_CHECKING,
    Any,
    Callable,
    Generic,
    NoReturn,
    TypeVar,
    cast,
)

from psygnal import Signal

from magicgui._type_resolution import resolve_single_type
from magicgui.signature import MagicSignature, magic_signature
from magicgui.widgets import Container, MainWindow, ProgressBar, PushButton
from magicgui.widgets.bases import BaseValueWidget

if TYPE_CHECKING:
    from collections.abc import Iterator
    from pathlib import Path

    from typing_extensions import ParamSpec

    from magicgui.application import Application, AppRef  # noqa: F401
    from magicgui.type_map import TypeMap
    from magicgui.widgets import TextEdit
    from magicgui.widgets.protocols import ContainerProtocol, MainWindowProtocol

    _P = ParamSpec("_P")
else:
    _P = TypeVar("_P")  # easier runtime dependency than ParamSpec


def _inject_tooltips_from_docstrings(
    docstring: str | None, sig: MagicSignature
) -> None:
    """Update `sig` gui options with tooltips extracted from `docstring`."""
    from docstring_parser import parse

    if not docstring:
        return

    doc_params: dict[str, str | None] = {
        p.arg_name: p.description for p in parse(docstring).params
    }
    if not doc_params:
        return

    # deal with the (numpydocs) case when there are multiple parameters separated
    # by a comma
    for k, v in list(doc_params.items()):
        if "," in k:
            for split_key in k.split(","):
                doc_params[split_key.strip()] = v
            del doc_params[k]
    for name, description in doc_params.items():
        # this is to catch potentially bad arg_name parsing in docstring_parser
        # if using napoleon style google docstringss
        argname = name.split(" ", maxsplit=1)[0]
        desc = description.replace("`", "") if description else ""
        # some docstring params may be mislabeled and not appear in the params
        if argname in sig.parameters:
            # use setdefault so as not to override an explicitly provided tooltip
            sig.parameters[argname].options.setdefault("tooltip", desc)


_R = TypeVar("_R")
_KT = TypeVar("_KT")
_VT = TypeVar("_VT")


class FunctionGui(Container, Generic[_P, _R]):
    """Wrapper for a container of widgets representing a callable object.

    Parameters
    ----------
    function : Callable
        A callable to turn into a GUI
    call_button : bool | str | None, optional
        If True, create an additional button that calls the original function when
        clicked.  If a `str`, set the button text. by default False when
        auto_call is True, and True otherwise.
        The button can be accessed from the `.call_button` property.
    layout : str, optional
        The type of layout to use. Must be `horizontal` or `vertical`
        by default "horizontal".
    scrollable : bool, optional
        Whether to enable scroll bars or not. If enabled, scroll bars will
        only appear along the layout direction, not in both directions.
    labels : bool, optional
        Whether labels are shown in the widget. by default True
    tooltips : bool, optional
        Whether tooltips are shown when hovering over widgets. by default True
    app : Application | str | None, optional
        A backend to use, by default `None` (use the default backend.)
    visible : bool, optional
        Whether to immediately show the widget.  If `False`, widget is explicitly
        hidden.  If `None`, widget is not shown, but will be shown if a parent
        container is shown, by default None.
    auto_call : bool, optional
        If True, changing any parameter in either the GUI or the widget attributes
        will call the original function with the current settings. by default False
    result_widget : bool, optional
        Whether to display a LineEdit widget the output of the function when called,
        by default False
    param_options : dict, optional
        A dict of name: widget_options dict for each parameter in the function.
        Will be passed to `magic_signature` by default `None`
    name : str, optional
        A name to assign to the Container widget, by default `function.__name__`
    persist : bool, optional
        If `True`, when parameter values change in the widget, they will be stored to
        disk (in `~/.config/magicgui/cache`) and restored when the widget is loaded
        again with `persist = True`.  By default, `False`.
    raise_on_unknown : bool
        If True, raise an error if a parameter annotation is not recognized.

    Raises
    ------
    TypeError
        If unexpected keyword arguments are provided
    """

    called = Signal(
        object, description="Emitted with the result after the function is called."
    )
    _widget: ContainerProtocol

    def __init__(
        self,
        function: Callable[_P, _R],
        call_button: bool | str | None = None,
        layout: str = "vertical",
        scrollable: bool = False,
        labels: bool = True,
        tooltips: bool = True,
        app: AppRef | None = None,
        visible: bool | None = None,
        auto_call: bool = False,
        result_widget: bool = False,
        param_options: dict[str, dict] | None = None,
        name: str | None = None,
        persist: bool = False,
        raise_on_unknown: bool = False,
        type_map: TypeMap | None = None,
        **kwargs: Any,
    ):
        from magicgui.type_map import TypeMap

        if not callable(function):
            raise TypeError("'function' argument to FunctionGui must be callable.")
        if type_map is None:
            type_map = TypeMap.global_instance()

        # consume extra Widget keywords
        extra = set(kwargs) - {"annotation", "gui_only"}
        if extra:
            s = "s" if len(extra) > 1 else ""
            raise TypeError(f"FunctionGui got unexpected keyword argument{s}: {extra}")
        if param_options is None:
            param_options = {}
        elif not isinstance(param_options, dict):
            raise TypeError("'param_options' must be a dict of dicts")

        sig = magic_signature(
            function, gui_options=param_options, raise_on_unknown=raise_on_unknown
        )
        self._return_annotation = resolve_single_type(sig.return_annotation)
        self._tooltips = tooltips
        if tooltips:
            _inject_tooltips_from_docstrings(function.__doc__, sig)

        self.persist = persist
        self._function = function
        self.__wrapped__ = function
        # it's conceivable that function is not actually an instance of FunctionType
        # we can still support any generic callable, but we need to be careful not to
        # access attributes (like `__name__` that only function objects have).
        # Mypy doesn't seem catch this at this point:
        # https://github.com/python/mypy/issues/9934
        name = name or getattr(function, "__name__", None)
        if not name:
            if hasattr(function, "func"):  # partials:
                f = getattr(function, "func", None)
                name = getattr(f, "__name__", None) or str(function)
            else:
                name = f"{function.__module__}.{function.__class__}"
        self._callable_name = name

        super().__init__(
            layout=layout,
            scrollable=scrollable,
            labels=labels,
            visible=visible,
            widgets=list(sig.widgets(app, type_map).values()),
            name=name or self._callable_name,
        )
        self._type_map = type_map
        self._param_options = param_options
        self._result_name = ""
        self._call_count: int = 0
        self._bound_instances: dict[int, FunctionGui] = {}

        # a deque of Progressbars to be created by (possibly nested) tqdm_mgui iterators
        self._tqdm_pbars: deque[ProgressBar] = deque()
        # the nesting level of tqdm_mgui iterators in a given __call__
        self._tqdm_depth: int = 0

        if call_button is None:
            call_button = not auto_call
        self._call_button: PushButton | None = None
        if call_button:
            text = call_button if isinstance(call_button, str) else "Run"
            self._call_button = PushButton(gui_only=True, text=text, name="call_button")
            if not auto_call:  # (otherwise it already gets called)

                @self._call_button.changed.connect
                def _disable_button_and_call() -> None:
                    # disable the call button until the function has finished
                    self._call_button = cast(PushButton, self._call_button)
                    self._call_button.enabled = False
                    try:
                        self.__call__()  # type: ignore [call-arg]
                    finally:
                        self._call_button.enabled = True

            self.append(self._call_button)

        self._result_widget: BaseValueWidget | None = None
        if result_widget:
            self._result_widget = cast(
<<<<<<< HEAD
                BaseValueWidget,
                create_widget(
=======
                ValueWidget,
                type_map.create_widget(
>>>>>>> a5669e36
                    value=None,
                    annotation=self._return_annotation,
                    gui_only=True,
                    is_result=True,
                    raise_on_unknown=raise_on_unknown,
                ),
            )
            self.append(self._result_widget)

        if persist:
            self._load(quiet=True)

        self._auto_call = auto_call
        self.changed.connect(self._on_change)

    def _on_change(self) -> None:
        if self.persist:
            self._dump()
        if self._auto_call:
            self()  # type: ignore [call-arg]

    @property
    def call_button(self) -> PushButton | None:
        """Return the call button."""
        return self._call_button

    @property
    def call_count(self) -> int:
        """Return the number of times the function has been called."""
        return self._call_count

    def reset_call_count(self) -> None:
        """Reset the call count to 0."""
        self._call_count = 0

    @property
    def return_annotation(self) -> Any:
        """Return annotation for [inspect.Signature][inspect.Signature] conversion.

        ForwardRefs will be resolve when setting the annotation.
        """
        return self._return_annotation

    @property
    def __signature__(self) -> MagicSignature:
        """Return a MagicSignature object representing the current state of the gui."""
        return super().__signature__.replace(return_annotation=self.return_annotation)

    def __call__(self, *args: _P.args, **kwargs: _P.kwargs) -> _R:
        """Call the original function with the current parameter values from the Gui.

        You may pass a `update_widget=True` keyword argument to update the widget
        values to match the current parameter values before calling the function.

        It is also possible to override the current parameter values from the GUI by
        providing args/kwargs to the function call.  Only those provided will override
        the ones from the gui.  A `called` signal will also be emitted with the results.

        Returns
        -------
        result : Any
            whatever the return value of the original function would have been.

        Examples
        --------
        ```python
        gui = FunctionGui(func, show=True)

        # then change parameters in the gui, or by setting:  gui.param.value = something

        gui()  # calls the original function with the current parameters
        ```
        """
        update_widget: bool = bool(kwargs.pop("update_widget", False))

        sig = self.__signature__
        try:
            bound = sig.bind(*args, **kwargs)
        except TypeError as e:
            if "missing a required argument" not in str(e):
                raise

            match = re.search("argument: '(.+)'", str(e))
            missing = match.groups()[0] if match else "<param>"
            msg = (
                f"{e} in call to '{self._callable_name}{sig}'.\n"
                "To avoid this error, you can bind a value or callback to the "
                f"parameter:\n\n    {self._callable_name}.{missing}.bind(value)"
                "\n\nOr use the 'bind' option in the magicgui decorator:\n\n"
                f"    @magicgui({missing}={{'bind': value}})\n"
                f"    def {self._callable_name}{sig}: ..."
            )
            raise TypeError(msg) from None

        if update_widget:
            self._auto_call, before = False, self._auto_call
            try:
                self.update(bound.arguments)
            finally:
                self._auto_call = before

        bound.apply_defaults()

        self._tqdm_depth = 0  # reset the tqdm stack count
        with _function_name_pointing_to_widget(self):
            value = self._function(*bound.args, **bound.kwargs)

        self._call_count += 1
        if self._result_widget is not None:
            with self._result_widget.changed.blocked():
                self._result_widget.value = value

        return_type = sig.return_annotation
        if return_type:
            for callback in self._type_map.type2callback(return_type):
                callback(self, value, return_type)
        self.called.emit(value)
        return value

    def __repr__(self) -> str:
        """Return string representation of instance."""
        return f"<{type(self).__name__} {self._callable_name}{self.__signature__}>"

    @property
    def result_name(self) -> str:
        """Return a name that can be used for the result of this magicfunction."""
        return self._result_name or f"{self._callable_name} result"

    @result_name.setter
    def result_name(self, value: str) -> None:
        """Set the result name of this FunctionGui widget."""
        self._result_name = value

    def copy(self) -> FunctionGui:
        """Return a copy of this FunctionGui."""
        return FunctionGui(
            function=self._function,
            call_button=self._call_button.text if self._call_button else None,
            layout=self.layout,
            labels=self.labels,
            param_options=self._param_options,
            auto_call=self._auto_call,
            result_widget=bool(self._result_widget),
            app=None,
            persist=self.persist,
            visible=self.visible,
            tooltips=self._tooltips,
            scrollable=self._scrollable,
            name=self.name,
            type_map=self._type_map,
        )

    def __get__(self, obj: object, objtype: type | None = None) -> FunctionGui:
        """Provide descriptor protocol.

        This allows the @magicgui decorator to work on a function as well as a method.
        If a method on a class is decorated with `@magicgui`, then accessing the
        attribute on an instance of that class will return a version of the FunctionGui
        in which the first argument of the function is bound to the instance. (Just like
        what you'd expect with the @property decorator.)

        Returns
        -------
        bound : FunctionGui
            A new FunctionGui instance.

        Examples
        --------
        ```python
        >>> class MyClass:
        ...     @magicgui
        ...     def my_method(self, x=1):
        ...         print(locals())
        ...
        >>> c = MyClass()
        >>> c.my_method  # the FunctionGui that can be used as a widget

        # calling it works as usual, with `c` provided as `self`
        >>> c.my_method(x=34)
        {'self': <__main__.MyClass object at 0x7fb610e455e0>, 'x': 34}
        ```
        """
        if obj is None:
            return self
        obj_id = id(obj)
        if obj_id not in self._bound_instances:
            method = getattr(obj.__class__, self._function.__name__)
            p0 = next(iter(inspect.signature(method).parameters))
            prior, self._param_options = (
                self._param_options,
                {
                    p0: {"bind": obj},
                    **self._param_options,
                },
            )
            try:
                self._bound_instances[obj_id] = self.copy()
            finally:
                self._param_options = prior
        return self._bound_instances[obj_id]

    def __set__(self, obj: Any, value: Any) -> NoReturn:
        """Prevent setting a magicgui attribute."""
        raise AttributeError("Can't set magicgui attribute")

    @property
    def _dump_path(self) -> Path:
        from magicgui._util import user_cache_dir

        name = getattr(self._function, "__qualname__", self._callable_name)
        name = name.replace("<", "-").replace(">", "-")  # e.g. <locals>
        return user_cache_dir() / f"{self._function.__module__}.{name}"

    def _dump(self, path: str | Path | None = None) -> None:
        super()._dump(path or self._dump_path)

    def _load(self, path: str | Path | None = None, quiet: bool = False) -> None:
        super()._load(path or self._dump_path, quiet=quiet)


class MainFunctionGui(FunctionGui[_P, _R], MainWindow):
    """Container of widgets as a Main Application Window."""

    _widget: MainWindowProtocol

    def __init__(self, function: Callable[_P, _R], *args: Any, **kwargs: Any) -> None:
        super().__init__(function, *args, **kwargs)
        self.create_menu_item("Help", "Documentation", callback=self._show_docs)
        self._help_text_edit: TextEdit | None = None

    def _show_docs(self) -> None:
        if not self._help_text_edit:
            from magicgui.widgets import TextEdit

            docs = self._function.__doc__
            html = _docstring_to_html(docs) if docs else "None"
            self._help_text_edit = TextEdit(value=html)
            self._help_text_edit.read_only = True
            self._help_text_edit.width = 600
            self._help_text_edit.height = 400

        self._help_text_edit.show()


def _docstring_to_html(docs: str) -> str:
    """Convert docstring into rich text html."""
    from docstring_parser import parse

    ds = parse(docs)

    ptemp = "<li><p><strong>{}</strong> (<em>{}</em>) - {}</p></li>"
    plist = [ptemp.format(p.arg_name, p.type_name, p.description) for p in ds.params]
    params = f'<h3>Parameters</h3><ul>{"".join(plist)}</ul>'
    short = f"<p>{ds.short_description}</p>" if ds.short_description else ""
    long = f"<p>{ds.long_description}</p>" if ds.long_description else ""
    return re.sub(r"`?([^`]+)`?", r"<code>\1</code>", f"{short}{long}{params}")


@contextmanager
def _function_name_pointing_to_widget(function_gui: FunctionGui) -> Iterator[None]:
    """Context in which the name of the function points to the function_gui instance.

    When calling the function provided to FunctionGui, we make sure that the name
    of the function points to the FunctionGui object itself.
    In standard `@magicgui` usage, this will have been the case anyway.
    Doing this here allows the function name in a `@magic_factory`-decorated function
    to *also* refer to the function gui instance created by the factory, (rather than
    to the [~magicgui._magicgui.MagicFactory][magicgui._magicgui.MagicFactory] object).

    Examples
    --------
    >>> @magicgui
    >>> def func():
    ...     # using "func" in the body here will refer to the widget.
    ...     print(type(func))
    >>>
    >>> func()  # prints 'magicgui.widgets._function_gui.FunctionGui'

    >>> @magic_factory
    >>> def func():
    ...     # using "func" in the body here will refer to the *widget* not the factory.
    ...     print(type(func))
    >>>
    >>> widget = func()
    >>> widget()  # *also* prints 'magicgui.widgets._function_gui.FunctionGui'
    """
    function = function_gui._function
    if not isinstance(function, FunctionType):
        # it's not a function object, so we don't know how to patch it...
        yield
        return

    func_name = function.__name__
    # see https://docs.python.org/3/library/inspect.html for details on code objects
    code = function.__code__

    if func_name in code.co_names:
        # This indicates that the function name was used inside the body of the
        # function, and points to some object in the module's global namespace.
        # function.__globals__ here points to the module-level globals in which the
        # function was defined.
        original_value = function.__globals__.get(func_name)
        function.__globals__[func_name] = function_gui
        try:
            yield
        finally:
            function.__globals__[func_name] = original_value

    elif function.__closure__ and func_name in code.co_freevars:
        # This indicates that the function name was used inside the body of the
        # function, and points to some object defined in a local scope (closure), rather
        # than the module's global namespace.
        # the position of the function name in code.co_freevars tells us where to look
        # for the value in the function.__closure__ tuple.
        idx = code.co_freevars.index(func_name)
        original_value = function.__closure__[idx].cell_contents
        function.__closure__[idx].cell_contents = function_gui
        try:
            yield
        finally:
            function.__closure__[idx].cell_contents = original_value
    else:
        yield<|MERGE_RESOLUTION|>--- conflicted
+++ resolved
@@ -241,13 +241,8 @@
         self._result_widget: BaseValueWidget | None = None
         if result_widget:
             self._result_widget = cast(
-<<<<<<< HEAD
                 BaseValueWidget,
-                create_widget(
-=======
-                ValueWidget,
                 type_map.create_widget(
->>>>>>> a5669e36
                     value=None,
                     annotation=self._return_annotation,
                     gui_only=True,
