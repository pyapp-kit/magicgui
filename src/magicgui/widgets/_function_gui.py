"""The FunctionGui class is a Container subclass designed to represent a function.

The core `magicgui` decorator returns an instance of a FunctionGui widget.
"""
from __future__ import annotations

import inspect
import re
from collections import deque
from contextlib import contextmanager
from pathlib import Path
from types import FunctionType
from typing import (
    TYPE_CHECKING,
    Any,
    Callable,
    Deque,
    Generic,
    Iterator,
    NoReturn,
    Optional,
    TypeVar,
    cast,
)

from psygnal import Signal

from magicgui._type_resolution import resolve_single_type
from magicgui.application import AppRef
from magicgui.signature import MagicSignature, magic_signature
from magicgui.widgets import Container, MainWindow, ProgressBar, PushButton
from magicgui.widgets.bases import ValueWidget
from magicgui.widgets.protocols import ContainerProtocol, MainWindowProtocol

if TYPE_CHECKING:
    from magicgui.widgets import TextEdit


<<<<<<< HEAD
def _inject_tooltips_from_docstrings(docstring: str | None, sig: MagicSignature):
    """Update `sig` gui options with tooltips extracted from `docstring`."""
=======
def _inject_tooltips_from_docstrings(
    docstring: str | None, sig: MagicSignature
) -> None:
    """Update ``sig`` gui options with tooltips extracted from ``docstring``."""
>>>>>>> 2d42d1ee
    from docstring_parser import parse

    if not docstring:
        return

    doc_params = {p.arg_name: p.description for p in parse(docstring).params}

    # deal with the (numpydocs) case when there are multiple parameters separated
    # by a comma
    for k, v in list(doc_params.items()):
        if "," in k:
            for split_key in k.split(","):
                doc_params[split_key.strip()] = v
            del doc_params[k]

    for name, description in doc_params.items():
        # this is to catch potentially bad arg_name parsing in docstring_parser
        # if using napoleon style google docstringss
        argname = name.split(" ", maxsplit=1)[0]
        desc = description.replace("`", "") if description else ""
        # some docstring params may be mislabeled and not appear in the params
        if argname in sig.parameters:
            # use setdefault so as not to override an explicitly provided tooltip
            sig.parameters[argname].options.setdefault("tooltip", desc)


_R = TypeVar("_R")
_KT = TypeVar("_KT")
_VT = TypeVar("_VT")


class FunctionGui(Container, Generic[_R]):
    """Wrapper for a container of widgets representing a callable object.

    Parameters
    ----------
    function : Callable
        A callable to turn into a GUI
    call_button : bool, str, or None, optional
        If True, create an additional button that calls the original function when
        clicked.  If a `str`, set the button text. by default False when
        auto_call is True, and True otherwise.
        The button can be accessed from the `.call_button` property.
    layout : str, optional
        The type of layout to use. Must be one of {'horizontal', 'vertical'}.
        by default "horizontal".
    scrollable : bool, optional
        Whether to enable scroll bars or not. If enabled, scroll bars will
        only appear along the layout direction, not in both directions.
    labels : bool, optional
        Whether labels are shown in the widget. by default True
    tooltips : bool, optional
        Whether tooltips are shown when hovering over widgets. by default True
    app : magicgui.Application or str, optional
        A backend to use, by default `None` (use the default backend.)
    visible : bool, optional
        Whether to immediately show the widget.  If `False`, widget is explicitly
        hidden.  If `None`, widget is not shown, but will be shown if a parent
        container is shown, by default None.
    auto_call : bool, optional
        If True, changing any parameter in either the GUI or the widget attributes
        will call the original function with the current settings. by default False
    result_widget : bool, optional
        Whether to display a LineEdit widget the output of the function when called,
        by default False
    param_options : dict, optional
        A dict of name: widget_options dict for each parameter in the function.
        Will be passed to `magic_signature` by default `None`
    name : str, optional
        A name to assign to the Container widget, by default `function.__name__`
    persist : bool, optional
        If `True`, when parameter values change in the widget, they will be stored to
        disk (in `~/.config/magicgui/cache`) and restored when the widget is loaded
<<<<<<< HEAD
        again with `persist = True`.  By default, `False`.
=======
        again with ``persist = True``.  By default, `False`.
    raise_on_unknown : bool
        If True, raise an error if a parameter annotation is not recognized.

>>>>>>> 2d42d1ee

    Raises
    ------
    TypeError
        If unexpected keyword arguments are provided
    """

    called = Signal(object)
    _widget: ContainerProtocol

    def __init__(
        self,
        function: Callable[..., _R],
        call_button: bool | str | None = None,
        layout: str = "vertical",
        scrollable: bool = False,
        labels: bool = True,
        tooltips: bool = True,
        app: Optional[AppRef] = None,
        visible: Optional[bool] = None,
        auto_call: bool = False,
        result_widget: bool = False,
        param_options: dict[str, dict] | None = None,
        name: Optional[str] = None,
        persist: bool = False,
        raise_on_unknown: bool = False,
        **kwargs: Any,
    ):
        if not callable(function):
            raise TypeError("'function' argument to FunctionGui must be callable.")

        # consume extra Widget keywords
        extra = set(kwargs) - {"annotation", "gui_only"}
        if extra:
            s = "s" if len(extra) > 1 else ""
            raise TypeError(f"FunctionGui got unexpected keyword argument{s}: {extra}")
        if param_options is None:
            param_options = {}
        elif not isinstance(param_options, dict):
            raise TypeError("'param_options' must be a dict of dicts")

        sig = magic_signature(
            function, gui_options=param_options, raise_on_unknown=raise_on_unknown
        )
        self._return_annotation = resolve_single_type(sig.return_annotation)
        self._tooltips = tooltips
        if tooltips:
            _inject_tooltips_from_docstrings(function.__doc__, sig)

        self.persist = persist
        self._function = function
        self.__wrapped__ = function
        # it's conceivable that function is not actually an instance of FunctionType
        # we can still support any generic callable, but we need to be careful not to
        # access attributes (like `__name__` that only function objects have).
        # Mypy doesn't seem catch this at this point:
        # https://github.com/python/mypy/issues/9934
        name = name or getattr(function, "__name__", None)
        if not name:
            if hasattr(function, "func"):  # partials:
                f = getattr(function, "func", None)
                name = getattr(f, "__name__", None) or str(function)
            else:
                name = f"{function.__module__}.{function.__class__}"
        self._callable_name = name

        super().__init__(
            layout=layout,
            scrollable=scrollable,
            labels=labels,
            visible=visible,
            widgets=list(sig.widgets(app).values()),
            name=name or self._callable_name,
        )
        self._param_options = param_options
        self._result_name = ""
        self._call_count: int = 0
        self._bound_instances: dict[int, FunctionGui] = {}

        # a deque of Progressbars to be created by (possibly nested) tqdm_mgui iterators
        self._tqdm_pbars: Deque[ProgressBar] = deque()
        # the nesting level of tqdm_mgui iterators in a given __call__
        self._tqdm_depth: int = 0

        if call_button is None:
            call_button = not auto_call
        self._call_button: PushButton | None = None
        if call_button:
            text = call_button if isinstance(call_button, str) else "Run"
            self._call_button = PushButton(gui_only=True, text=text, name="call_button")
            if not auto_call:  # (otherwise it already gets called)

                @self._call_button.changed.connect
                def _disable_button_and_call() -> None:
                    # disable the call button until the function has finished
                    self._call_button = cast(PushButton, self._call_button)
                    self._call_button.enabled = False
                    try:
                        self.__call__()
                    finally:
                        self._call_button.enabled = True

            self.append(self._call_button)

        self._result_widget: ValueWidget | None = None
        if result_widget:
            from magicgui.widgets.bases import create_widget

            self._result_widget = cast(
                ValueWidget,
                create_widget(
                    value=None,
                    annotation=self._return_annotation,
                    gui_only=True,
                    is_result=True,
                    raise_on_unknown=raise_on_unknown,
                ),
            )
            self.append(self._result_widget)

        if persist:
            self._load(quiet=True)

        self._auto_call = auto_call
        self.changed.connect(self._on_change)

    def _on_change(self) -> None:
        if self.persist:
            self._dump()
        if self._auto_call:
            self()

    @property
    def call_button(self) -> PushButton | None:
        """Return the call button."""
        return self._call_button

    @property
    def call_count(self) -> int:
        """Return the number of times the function has been called."""
        return self._call_count

    def reset_call_count(self) -> None:
        """Reset the call count to 0."""
        self._call_count = 0

    @property
<<<<<<< HEAD
    def return_annotation(self):
        """Return annotation to use when converting to [inspect.Signature][].
=======
    def return_annotation(self) -> Any:
        """Return annotation to use when converting to :class:`inspect.Signature`.
>>>>>>> 2d42d1ee

        ForwardRefs will be resolve when setting the annotation.
        """
        return self._return_annotation

    @property
    def __signature__(self) -> MagicSignature:
        """Return a MagicSignature object representing the current state of the gui."""
        return super().__signature__.replace(return_annotation=self.return_annotation)

    def __call__(self, *args: Any, update_widget: bool = False, **kwargs: Any) -> _R:
        """Call the original function with the current parameter values from the Gui.

        It is also possible to override the current parameter values from the GUI by
        providing args/kwargs to the function call.  Only those provided will override
        the ones from the gui.  A `called` signal will also be emitted with the results.

        Returns
        -------
        result : Any
            whatever the return value of the original function would have been.

        Examples
        --------
        gui = FunctionGui(func, show=True)

        # then change parameters in the gui, or by setting:  gui.param.value = something

        gui()  # calls the original function with the current parameters
        """
        sig = self.__signature__
        try:
            bound = sig.bind(*args, **kwargs)
        except TypeError as e:
            if "missing a required argument" not in str(e):
                raise

            match = re.search("argument: '(.+)'", str(e))
            missing = match.groups()[0] if match else "<param>"
            msg = (
                f"{e} in call to '{self._callable_name}{sig}'.\n"
                "To avoid this error, you can bind a value or callback to the "
                f"parameter:\n\n    {self._callable_name}.{missing}.bind(value)"
                "\n\nOr use the 'bind' option in the magicgui decorator:\n\n"
                f"    @magicgui({missing}={{'bind': value}})\n"
                f"    def {self._callable_name}{sig}: ..."
            )
            raise TypeError(msg) from None

        if update_widget:
            self._auto_call, before = False, self._auto_call
            try:
                self.update(bound.arguments)
            finally:
                self._auto_call = before

        bound.apply_defaults()

        self._tqdm_depth = 0  # reset the tqdm stack count
        with _function_name_pointing_to_widget(self):
            value = self._function(*bound.args, **bound.kwargs)

        self._call_count += 1
        if self._result_widget is not None:
            with self._result_widget.changed.blocked():
                self._result_widget.value = value

        return_type = sig.return_annotation
        if return_type:
            from magicgui.type_map import type2callback

            for callback in type2callback(return_type):
                callback(self, value, return_type)
        self.called.emit(value)
        return value

    def __repr__(self) -> str:
        """Return string representation of instance."""
        return f"<{type(self).__name__} {self._callable_name}{self.__signature__}>"

    @property
    def result_name(self) -> str:
        """Return a name that can be used for the result of this magicfunction."""
        return self._result_name or f"{self._callable_name} result"

    @result_name.setter
    def result_name(self, value: str) -> None:
        """Set the result name of this FunctionGui widget."""
        self._result_name = value

    def copy(self) -> FunctionGui:
        """Return a copy of this FunctionGui."""
        return FunctionGui(
            function=self._function,
            call_button=self._call_button.text if self._call_button else None,
            layout=self.layout,
            labels=self.labels,
            param_options=self._param_options,
            auto_call=self._auto_call,
            result_widget=bool(self._result_widget),
            app=None,
            persist=self.persist,
            visible=self.visible,
            tooltips=self._tooltips,
            scrollable=self._scrollable,
            name=self.name,
        )

    def __get__(self, obj: object, objtype: type | None = None) -> FunctionGui:
        """Provide descriptor protocol.

        This allows the @magicgui decorator to work on a function as well as a method.
        If a method on a class is decorated with `@magicgui`, then accessing the
        attribute on an instance of that class will return a version of the FunctionGui
        in which the first argument of the function is bound to the instance. (Just like
        what you'd expect with the @property decorator.)

        Example
        -------
        >>> class MyClass:
        ...     @magicgui
        ...     def my_method(self, x=1):
        ...         print(locals())
        ...
        >>> c = MyClass()
        >>> c.my_method  # the FunctionGui that can be used as a widget
        >>> c.my_method(x=34)  # calling it works as usual, with `c` provided as `self`
        {'self': <__main__.MyClass object at 0x7fb610e455e0>, 'x': 34}
        """
        if obj is None:
            return self
        obj_id = id(obj)
        if obj_id not in self._bound_instances:
            method = getattr(obj.__class__, self._function.__name__)
            p0 = list(inspect.signature(method).parameters)[0]
            prior, self._param_options = self._param_options, {
                p0: {"bind": obj},
                **self._param_options,
            }
            try:
                self._bound_instances[obj_id] = self.copy()
            finally:
                self._param_options = prior
        return self._bound_instances[obj_id]

    def __set__(self, obj: Any, value: Any) -> NoReturn:
        """Prevent setting a magicgui attribute."""
        raise AttributeError("Can't set magicgui attribute")

    @property
    def _dump_path(self) -> Path:
        from magicgui._util import user_cache_dir

        name = getattr(self._function, "__qualname__", self._callable_name)
        name = name.replace("<", "-").replace(">", "-")  # e.g. <locals>
        return user_cache_dir() / f"{self._function.__module__}.{name}"

    def _dump(self, path: str | Path | None = None) -> None:
        super()._dump(path or self._dump_path)

    def _load(self, path: str | Path | None = None, quiet: bool = False) -> None:
        super()._load(path or self._dump_path, quiet=quiet)


class MainFunctionGui(FunctionGui[_R], MainWindow):
    """Container of widgets as a Main Application Window."""

    _widget: MainWindowProtocol

    def __init__(self, function: Callable, *args: Any, **kwargs: Any) -> None:
        super().__init__(function, *args, **kwargs)
        self.create_menu_item("Help", "Documentation", callback=self._show_docs)
        self._help_text_edit: TextEdit | None = None

    def _show_docs(self) -> None:
        if not self._help_text_edit:
            from magicgui.widgets import TextEdit

            docs = self._function.__doc__
            html = _docstring_to_html(docs) if docs else "None"
            self._help_text_edit = TextEdit(value=html)
            self._help_text_edit.read_only = True
            self._help_text_edit.width = 600
            self._help_text_edit.height = 400

        self._help_text_edit.show()


def _docstring_to_html(docs: str) -> str:
    """Convert docstring into rich text html."""
    from docstring_parser import parse

    ds = parse(docs)

    ptemp = "<li><p><strong>{}</strong> (<em>{}</em>) - {}</p></li>"
    plist = [ptemp.format(p.arg_name, p.type_name, p.description) for p in ds.params]
    params = f'<h3>Parameters</h3><ul>{"".join(plist)}</ul>'
    short = f"<p>{ds.short_description}</p>" if ds.short_description else ""
    long = f"<p>{ds.long_description}</p>" if ds.long_description else ""
    return re.sub(r"`?([^`]+)`?", r"<code>\1</code>", f"{short}{long}{params}")


@contextmanager
def _function_name_pointing_to_widget(function_gui: FunctionGui) -> Iterator[None]:
    """Context in which the name of the function points to the function_gui instance.

    When calling the function provided to FunctionGui, we make sure that the name
    of the function points to the FunctionGui object itself.
    In standard `@magicgui` usage, this will have been the case anyway.
    Doing this here allows the function name in a `@magic_factory`-decorated function
    to *also* refer to the function gui instance created by the factory, (rather than
    to the [~magicgui._magicgui.MagicFactory][] object).

    Examples
    --------
    >>> @magicgui
    >>> def func():
    ...     # using "func" in the body here will refer to the widget.
    ...     print(type(func))
    >>>
    >>> func()  # prints 'magicgui.widgets._function_gui.FunctionGui'

    >>> @magic_factory
    >>> def func():
    ...     # using "func" in the body here will refer to the *widget* not the factory.
    ...     print(type(func))
    >>>
    >>> widget = func()
    >>> widget()  # *also* prints 'magicgui.widgets._function_gui.FunctionGui'
    """
    function = function_gui._function
    if not isinstance(function, FunctionType):
        # it's not a function object, so we don't know how to patch it...
        yield
        return

    func_name = function.__name__
    # see https://docs.python.org/3/library/inspect.html for details on code objects
    code = function.__code__

    if func_name in code.co_names:
        # This indicates that the function name was used inside the body of the
        # function, and points to some object in the module's global namespace.
        # function.__globals__ here points to the module-level globals in which the
        # function was defined.
        original_value = function.__globals__.get(func_name)
        function.__globals__[func_name] = function_gui
        try:
            yield
        finally:
            function.__globals__[func_name] = original_value

    elif function.__closure__ and func_name in code.co_freevars:
        # This indicates that the function name was used inside the body of the
        # function, and points to some object defined in a local scope (closure), rather
        # than the module's global namespace.
        # the position of the function name in code.co_freevars tells us where to look
        # for the value in the function.__closure__ tuple.
        idx = code.co_freevars.index(func_name)
        original_value = function.__closure__[idx].cell_contents
        function.__closure__[idx].cell_contents = function_gui
        try:
            yield
        finally:
            function.__closure__[idx].cell_contents = original_value
    else:
        yield<|MERGE_RESOLUTION|>--- conflicted
+++ resolved
@@ -36,15 +36,10 @@
     from magicgui.widgets import TextEdit
 
 
-<<<<<<< HEAD
-def _inject_tooltips_from_docstrings(docstring: str | None, sig: MagicSignature):
-    """Update `sig` gui options with tooltips extracted from `docstring`."""
-=======
 def _inject_tooltips_from_docstrings(
     docstring: str | None, sig: MagicSignature
 ) -> None:
-    """Update ``sig`` gui options with tooltips extracted from ``docstring``."""
->>>>>>> 2d42d1ee
+    """Update `sig` gui options with tooltips extracted from `docstring`."""
     from docstring_parser import parse
 
     if not docstring:
@@ -118,14 +113,9 @@
     persist : bool, optional
         If `True`, when parameter values change in the widget, they will be stored to
         disk (in `~/.config/magicgui/cache`) and restored when the widget is loaded
-<<<<<<< HEAD
         again with `persist = True`.  By default, `False`.
-=======
-        again with ``persist = True``.  By default, `False`.
     raise_on_unknown : bool
         If True, raise an error if a parameter annotation is not recognized.
-
->>>>>>> 2d42d1ee
 
     Raises
     ------
@@ -273,13 +263,8 @@
         self._call_count = 0
 
     @property
-<<<<<<< HEAD
-    def return_annotation(self):
+    def return_annotation(self) -> Any:
         """Return annotation to use when converting to [inspect.Signature][].
-=======
-    def return_annotation(self) -> Any:
-        """Return annotation to use when converting to :class:`inspect.Signature`.
->>>>>>> 2d42d1ee
 
         ForwardRefs will be resolve when setting the annotation.
         """
