--- conflicted
+++ resolved
@@ -769,12 +769,6 @@
         """Create a new child value widget and append it."""
         i = len(self) - 2
 
-<<<<<<< HEAD
-        widget: ValueWidget = create_widget(
-            annotation=self._args_type,
-            name=f"value_{i}",
-            _options=self._child_options,
-=======
         widget = cast(
             ValueWidget,
             create_widget(
@@ -782,7 +776,6 @@
                 name=f"value_{i}",
                 options=self._child_options,
             ),
->>>>>>> f46c574f
         )
 
         self.insert(i, widget)
@@ -952,13 +945,6 @@
 
         for a in _value:
             i = len(self)
-<<<<<<< HEAD
-            widget: ValueWidget = create_widget(
-                value=a,
-                annotation=self._args_types[i],
-                name=f"value_{i}",
-                _options=self._child_options,
-=======
             widget = cast(
                 ValueWidget,
                 create_widget(
@@ -967,7 +953,6 @@
                     name=f"value_{i}",
                     options=self._child_options,
                 ),
->>>>>>> f46c574f
             )
             self.insert(i, widget)
             widget.changed.disconnect()
