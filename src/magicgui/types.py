"""Types used internally in magicgui."""
from __future__ import annotations

from enum import Enum, EnumMeta
from pathlib import Path
from typing import (
    TYPE_CHECKING,
    Any,
    Callable,
    Dict,
    Iterable,
    Literal,
    Tuple,
    Type,
    Union,
)

from typing_extensions import TypedDict

if TYPE_CHECKING:
    from magicgui.widgets import FunctionGui  # noqa: F401
    from magicgui.widgets.bases import CategoricalWidget, Widget  # noqa: F401
    from magicgui.widgets.protocols import WidgetProtocol

<<<<<<< HEAD
#: A [`Widget`][magicgui.widgets.Widget] class or a
#: [~magicgui.widgets.protocols.WidgetProtocol][]
=======

class ChoicesDict(TypedDict):
    """Dict Type for setting choices in a categorical widget."""

    choices: ChoicesIterable
    key: Callable[[Any], str]


#: A :class:`~magicgui.widgets.Widget` class or a
#: :class:`~magicgui.widgets.protocols.WidgetProtocol`
>>>>>>> ff275298
WidgetClass = Union[Type["Widget"], Type["WidgetProtocol"]]
#: A generic reference to a :attr:`WidgetClass` as a string, or the class itself.
WidgetRef = Union[str, WidgetClass]
#: A :attr:`WidgetClass` (or a string representation of one) and a dict of kwargs
WidgetTuple = Tuple[WidgetRef, Dict[str, Any]]
#: An iterable that can be used as a valid argument for widget ``choices``
ChoicesIterable = Union[Iterable[Tuple[str, Any]], Iterable[Any]]
#: An callback that can be used as a valid argument for widget ``choices``.  It takes
#: a categorical widget and returns a :attr:`ChoicesIterable`.
ChoicesCallback = Callable[["CategoricalWidget[Any]"], ChoicesIterable]
#: The set of all valid types for widget ``choices``.
ChoicesType = Union[EnumMeta, ChoicesIterable, ChoicesCallback, ChoicesDict]
#: A callback that may be registered for a given return annotation. When called, it will
#: be provided an instance of a [~magicgui.widgets.FunctionGui][], the result
#: of the function that was called, and the return annotation itself.
ReturnCallback = Callable[["FunctionGui[Any]", Any, type], None]
#: A valid file path type
PathLike = Union[Path, str, bytes]


class FileDialogMode(Enum):
    """FileDialog mode options.

    - ``EXISTING_FILE`` - returns one existing file.
    - ``EXISTING_FILES`` - return one or more existing files.
    - ``OPTIONAL_FILE`` - return one file name that does not have to exist.
    - ``EXISTING_DIRECTORY`` - returns one existing directory.
    """

    EXISTING_FILE = "r"
    EXISTING_FILES = "rm"
    OPTIONAL_FILE = "w"
    EXISTING_DIRECTORY = "d"


class _Undefined:
    """Sentinel class to indicate the lack of a value when ``None`` is ambiguous.

    ``_Undefined`` is a singleton.
    """

    _singleton: _Undefined | None = None

    def __new__(cls) -> _Undefined:
        if _Undefined._singleton is None:
            _Undefined._singleton = super().__new__(cls)
        return _Undefined._singleton

    def __repr__(self) -> str:
        return "..."

    def __bool__(self) -> bool:
        return False


Undefined = _Undefined()

JsonStringFormats = Literal[
    # ISO 8601 format.
    # https://www.iso.org/iso-8601-date-and-time-format.html
    "date-time",  # 2018-11-13T20:20:39+00:00
    "time",  # 20:20:39+00:00, Draft 7
    "date",  # 2018-11-13, Draft 7
    "duration",  # P1Y2M3DT4H5M6S, Draft 2019-09
    # email addresses
    "email",
    "idn-email",  # Draft 7
    # hostnames
    "hostname",  # internet host name, RFC 1123
    "idn-hostname",
    # ip addresses
    "ipv4",
    "ipv6",
    # resource identifiers
    "uuid",  # 3e4666bf-d5e5-4aa7-b8ce-cefe41c7568a, draft 2019-09
    "uri",  # RFC3986
    "uri-reference",  # RFC3986, section 4.1., draft 6
    "iri",  # draft 7
    "iri-reference",  # draft 7
    # uri template
    "uri-template",  # RFC6570, draft 6
    # json pointer
    "json-pointer",  # RFC6901, draft 6
    "relative-json-pointer",  # draft 7
    # regular expressions
    "regex",  # draft 7
]


def __getattr__(name: str) -> Any:
    if name == "WidgetOptions":
        import warnings

        warnings.warn(
            "magicgui.types.WidgetOptions is being removed. Use `dict` instead, "
            "and restrict import to a TYPE_CHECKING clause.",
            DeprecationWarning,
        )
        return dict
    raise AttributeError(f"module {__name__!r} has no attribute {name!r}")<|MERGE_RESOLUTION|>--- conflicted
+++ resolved
@@ -3,17 +3,7 @@
 
 from enum import Enum, EnumMeta
 from pathlib import Path
-from typing import (
-    TYPE_CHECKING,
-    Any,
-    Callable,
-    Dict,
-    Iterable,
-    Literal,
-    Tuple,
-    Type,
-    Union,
-)
+from typing import TYPE_CHECKING, Any, Callable, Iterable, Literal, Tuple, Union
 
 from typing_extensions import TypedDict
 
@@ -22,10 +12,6 @@
     from magicgui.widgets.bases import CategoricalWidget, Widget  # noqa: F401
     from magicgui.widgets.protocols import WidgetProtocol
 
-<<<<<<< HEAD
-#: A [`Widget`][magicgui.widgets.Widget] class or a
-#: [~magicgui.widgets.protocols.WidgetProtocol][]
-=======
 
 class ChoicesDict(TypedDict):
     """Dict Type for setting choices in a categorical widget."""
@@ -34,16 +20,15 @@
     key: Callable[[Any], str]
 
 
-#: A :class:`~magicgui.widgets.Widget` class or a
-#: :class:`~magicgui.widgets.protocols.WidgetProtocol`
->>>>>>> ff275298
-WidgetClass = Union[Type["Widget"], Type["WidgetProtocol"]]
+#: A [`Widget`][magicgui.widgets.Widget] class or a
+#: [~magicgui.widgets.protocols.WidgetProtocol][]
+WidgetClass = Union[type["Widget"], type["WidgetProtocol"]]
 #: A generic reference to a :attr:`WidgetClass` as a string, or the class itself.
 WidgetRef = Union[str, WidgetClass]
 #: A :attr:`WidgetClass` (or a string representation of one) and a dict of kwargs
-WidgetTuple = Tuple[WidgetRef, Dict[str, Any]]
+WidgetTuple = Tuple[WidgetRef, dict[str, Any]]
 #: An iterable that can be used as a valid argument for widget ``choices``
-ChoicesIterable = Union[Iterable[Tuple[str, Any]], Iterable[Any]]
+ChoicesIterable = Union[Iterable[tuple[str, Any]], Iterable[Any]]
 #: An callback that can be used as a valid argument for widget ``choices``.  It takes
 #: a categorical widget and returns a :attr:`ChoicesIterable`.
 ChoicesCallback = Callable[["CategoricalWidget[Any]"], ChoicesIterable]
