--- conflicted
+++ resolved
@@ -40,11 +40,7 @@
 _GUICLASS_FLAG = "__magicgui_guiclass__"
 
 _T = TypeVar("_T")
-<<<<<<< HEAD
-T = TypeVar("T", bound=type[Any])
-=======
 T = TypeVar("T", bound="type[Any]")
->>>>>>> 52e0f267
 F = TypeVar("F", bound=Callable)
 
 
