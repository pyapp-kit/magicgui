--- conflicted
+++ resolved
@@ -35,63 +35,16 @@
 
 ???+ example "complete code"
 
-<<<<<<< HEAD
     ```python hl_lines="19 20 21 22 23 30 32 34"
     from magicgui import magicgui
     from magicgui._qt import QDoubleSlider
     import napari
     from napari.layers import Image
     import skimage
-=======
-    ```python hl_lines="38 54 55 56 57 58 65"
-    from magicgui import magicgui
-    from magicgui._qt import QDoubleSlider
-    from napari import Viewer, gui_qt, layers
-    from skimage import data, filters
->>>>>>> acb90aff
 
     ######   THIS SECTION ONLY REQUIRED FOR NAPARI <= 0.2.12   ######
 
-<<<<<<< HEAD
     with napari.gui_qt():
-=======
-    # this section serves as an example on how to register your package's
-    # custom classes so that magicgui will know what to do when they
-    # encounter those classes used as type annotations.
-
-    # if you are using napari version > 0.2.12, it will come with napari
-
-    from magicgui import register_type
-
-    def get_layers(gui, layer_type):
-        try:
-            viewer = gui.parent().qt_viewer.viewer
-            return tuple(l for l in viewer.layers if isinstance(l, layer_type))
-        except AttributeError:
-            return ()
-
-    def show_layer_result(gui, result, return_type) -> None:
-        if result is None:
-            return
-
-        try:
-            viewer = gui.parent().qt_viewer.viewer
-        except AttributeError:
-            return
-
-        try:
-            viewer.layers[gui.result_name].data = result
-        except KeyError:
-            adder = getattr(viewer, f"add_{return_type.__name__.lower()}")
-            adder(data=result, name=gui.result_name)
-
-    register_type(layers.Layer, choices=get_layers, return_callback=show_layer_result)
-
-    #################################################################
-
-
-    with gui_qt():
->>>>>>> acb90aff
         # create a viewer and add some images
         viewer = napari.Viewer()
         viewer.add_image(skimage.data.astronaut().mean(-1), name="astronaut")
@@ -107,7 +60,6 @@
             sigma={"widget_type": QDoubleSlider, "maximum": 6, "fixedWidth": 400},
             mode={"choices": ["reflect", "constant", "nearest", "mirror", "wrap"]},
         )
-<<<<<<< HEAD
         def gaussian_blur(layer: Image, sigma: float = 1.0, mode="nearest") -> Image:
             """Apply a gaussian blur to ``layer``."""
             if layer:
@@ -119,31 +71,6 @@
         viewer.window.add_dock_widget(gui)
         # if a layer gets added or removed, refresh the dropdown choices
         viewer.layers.events.changed.connect(lambda x: gui.refresh_choices("layer"))
-=======
-        def gaussian_blur(layer: layers.Image, sigma: float = 1., mode="nearest") -> None:
-            """Apply a gaussian blur to ``layer``."""
-            if layer:
-                return filters.gaussian(layer.data, sigma=sigma, mode=mode)
-
-        # instantiate the widget
-        gui = gaussian_blur.Gui()
-        # make sure the dropdown choices are always pulled from the current viewer.
-        gui.parentChanged.connect(gui.refresh_choices)
-
-        def show_result(result):
-            """callback function to Show result of image_arithmetic in viewer."""
-            try:
-                viewer.layers["blurred"].data = result
-            except KeyError:
-                viewer.add_image(data=result, name="blurred")
-
-        # when the function is called, update the image in the viewer
-        gaussian_blur.called.connect(show_result)
-        # if a layer gets added or removed, refresh the dropdown choices
-        viewer.layers.events.changed.connect(lambda x: gui.refresh_choices("layer"))
-        # add the gui to the viewer as a dock widget
-        viewer.window.add_dock_widget(gui)
->>>>>>> acb90aff
     ```
 
 ## walkthrough
@@ -194,11 +121,7 @@
     sigma={"widget_type": QDoubleSlider, "maximum": 6, "fixedWidth": 400},
     mode={"choices": ["reflect", "constant", "nearest", "mirror", "wrap"]},
 )
-<<<<<<< HEAD
 def gaussian_blur(layer: Image, sigma: float = 1., mode="nearest") -> Image:
-=======
-def gaussian_blur(layer: layers.Image, sigma: float = 1., mode="nearest") -> None:
->>>>>>> acb90aff
     if layer:
         return filters.gaussian(layer.data, sigma=sigma, mode=mode)
 ```
@@ -209,7 +132,6 @@
 - We then use
   [argument-specific](../../configuration/#argument-specific-options) parameters
   to modify the look & behavior of `sigma` and `mode`:
-<<<<<<< HEAD
     * `"widget_type": QDoubleSlider` tells `magicgui` not to use the standard
         (`float`) widget for the `sigma` widget, but rather to use a custom widget
         type.  This one comes built in with `magicgui`, but you are also welcome
@@ -219,17 +141,6 @@
         directly call the `setMaximum()` (to set an upper limit on the slider
         values) and `setFixedWidth()` methods (to control the width of the
         slider).
-=======
-    - `"widget_type": QDoubleSlider` tells `magicgui` not to use the standard
-      (`float`) widget for the `sigma` widget, but rather to use a custom widget
-      type.  This one comes built in with `magicgui`, but you are also welcome
-      to build your own if you do know some Qt.
-    - we then set a couple [Qt-specific
-      options](../../configuration/#qt-specific-options) on `sigma`, that will
-      directly call the `setMaximum()` (to set an upper limit on the slider
-      values) and `setFixedWidth()` methods (to control the width of the
-      slider).
->>>>>>> acb90aff
 - finally, we specify valid `choices` for the `mode` argument.  This turns that
   parameter into a categorical/dropdown type widget, and sets the options.
 
@@ -278,38 +189,14 @@
 register_type(float, widget_type=QDoubleSlider)
 ```
 
-<<<<<<< HEAD
-=======
-Note that we also included some support for napari-specific classes here by
-providing a function to retrieve current layers from the napari viewer, and to
-add any resulting images to the viewer.
-
-```python
-register_type(layers.Layer, choices=get_layers, return_callback=show_layer_result)
-```
-and in the [image arithmetic tutorial](../napari_img_math), for `napari.layer.Layer` types)
-
-**That code is there as an example**.  In
-versions *later* than 0.12.2, napari has this functionality built in already and
-you do *not* need to call `register_type` to annotate function arguments as a
-`napari.Layer` type.
-
->>>>>>> acb90aff
 See [`register_type`](../../type_inference/#register_type) for usage details.
 
 ### connecting events
 
 As described in the [image arithmetic
-<<<<<<< HEAD
 tutorial](../napari_img_math/#connect-event-listeners-for-interactivity), we can
 also connect any callback to the `gaussian_blur.called` signal that will receive
 the result of our decorated function anytime it is called.
-=======
-tutorial](../napari_img_math/#connect-event-listeners-for-interactivity), we
-connect a callback to the `gaussian_blur.called` signal to update the image in
-the napari viewer whenever our original function gets called (which is, in this
-case, whenever a parameter in the GUI changes)
->>>>>>> acb90aff
 
 ```python
 gaussian_blur.called.connect(do_something_with_result)
