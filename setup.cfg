[metadata]
name = magicgui
url = https://github.com/napari/magicgui
download_url = https://github.com/napari/magicgui
license = MIT license
license_file = LICENSE
description = build GUIs from functions, using magic
long_description = file: README.md, CHANGELOG.md
long_description_content_type = text/markdown
author = Talley Lambert
author_email = talley.lambert@gmail.com
keywords = gui, magicgui, widgets
project_urls =
    Documentation = https://napari.org/magicgui
    Source = https://github.com/napari/magicgui
    Tracker = https://github.com/napari/magicgui/issues
    Changelog = https://github.com/napari/magicgui/blob/master/CHANGELOG.md
classifiers =
    Development Status :: 4 - Beta
    Environment :: X11 Applications :: Qt
    Intended Audience :: Developers
    Intended Audience :: Science/Research
    License :: OSI Approved :: MIT License
    Operating System :: OS Independent
    Programming Language :: C
    Programming Language :: Python
    Programming Language :: Python :: 3 :: Only
    Programming Language :: Python :: 3.7
    Programming Language :: Python :: 3.8
    Programming Language :: Python :: 3.9
    Topic :: Desktop Environment
    Topic :: Software Development
    Topic :: Software Development :: User Interfaces
    Topic :: Software Development :: Widget Sets
    Topic :: Utilities

[options]
zip_safe = False
packages = find:
python_requires = >=3.7
setup_requires =
  setuptools_scm
install_requires =
    docstring_parser
    qtpy>=1.7.0
    typing_extensions


[options.extras_require]
PySide2 =
    PySide2>=5.13 ; python_version=='3.7'
    PySide2>=5.14 ; python_version=='3.8'
    PySide2>=5.15 ; python_version=='3.9'
PyQt5 =
    PyQt5>=5.12.0
testing =
    tox
    tox-conda
    pytest
    pytest-qt
    pytest-cov
    numpy
    pandas ; python_version>'3.7'
dev =
    ipython
    jedi<0.18.0
    black==20.8b1
    flake8==3.8.4
    flake8-docstrings
    isort==5.7.0
    mypy==0.790
    pre-commit
    pydocstyle
    %(testing)s
    %(PyQt5)s

[bdist_wheel]
universal = 1

[flake8]
exclude = docs,_version.py,.eggs,examples
max-line-length = 88
docstring-convention = numpy
<<<<<<< HEAD
ignore = D213, D413, D107, D401, D100, W503
=======
ignore = D100, D213, D413, D107, W503
>>>>>>> e1f8895f
per-file-ignores =
    magicgui/events.py:D
    tests/*.py:D
    magicgui/backends/_qtpy/*.py:D

[aliases]
test = pytest

[pydocstyle]
match_dir = magicgui
convention = numpy
add_select = D402,D415,D417

[tool:pytest]
addopts = -v -W error

[mypy]
files = magicgui
warn_unused_configs = True
warn_unused_ignores = True
check_untyped_defs = True
implicit_reexport = False
# this is strict!
# disallow_untyped_defs = True
show_column_numbers = True
show_error_codes = True
# pretty = True

[mypy-magicgui._tests.*]
ignore_errors = True

[mypy-magicgui._qt._tests.*]
ignore_errors = True

[mypy-.examples/]
ignore_errors = True

[mypy-qtpy.*]
ignore_missing_imports = True

[mypy-pandas.*]
ignore_missing_imports = True

[mypy-numpy.*]
ignore_missing_imports = True

[mypy-imageio.*]
ignore_missing_imports = True

[isort]
profile = black
src_paths=magicgui<|MERGE_RESOLUTION|>--- conflicted
+++ resolved
@@ -53,6 +53,8 @@
     PySide2>=5.15 ; python_version=='3.9'
 PyQt5 =
     PyQt5>=5.12.0
+tqdm =
+    tqdm>=4.30.0
 testing =
     tox
     tox-conda
@@ -61,6 +63,7 @@
     pytest-cov
     numpy
     pandas ; python_version>'3.7'
+    tqdm
 dev =
     ipython
     jedi<0.18.0
@@ -81,11 +84,7 @@
 exclude = docs,_version.py,.eggs,examples
 max-line-length = 88
 docstring-convention = numpy
-<<<<<<< HEAD
-ignore = D213, D413, D107, D401, D100, W503
-=======
-ignore = D100, D213, D413, D107, W503
->>>>>>> e1f8895f
+ignore = D100, D107, D213, D401, D413, W503
 per-file-ignores =
     magicgui/events.py:D
     tests/*.py:D
