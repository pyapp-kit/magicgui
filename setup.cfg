[metadata]
name = magicgui
url = https://github.com/napari/magicgui
download_url = https://github.com/napari/magicgui
license = MIT license
license_file = LICENSE
description = build GUIs from functions, using magic
long_description = file: README.md, CHANGELOG.md
long_description_content_type = text/markdown
author = Talley Lambert
author_email = talley.lambert@gmail.com
keywords = gui, magicgui, widgets
project_urls =
    Documentation = https://napari.org/magicgui
    Source = https://github.com/napari/magicgui
    Tracker = https://github.com/napari/magicgui/issues
    Changelog = https://github.com/napari/magicgui/blob/master/CHANGELOG.md
classifiers =
    Development Status :: 4 - Beta
    Environment :: X11 Applications :: Qt
    Intended Audience :: Developers
    Intended Audience :: Science/Research
    License :: OSI Approved :: MIT License
    Operating System :: OS Independent
    Programming Language :: C
    Programming Language :: Python
    Programming Language :: Python :: 3 :: Only
    Programming Language :: Python :: 3.7
    Programming Language :: Python :: 3.8
    Programming Language :: Python :: 3.9
    Topic :: Desktop Environment
    Topic :: Software Development
    Topic :: Software Development :: User Interfaces
    Topic :: Software Development :: Widget Sets
    Topic :: Utilities

[options]
zip_safe = False
packages = find:
python_requires = >=3.7
setup_requires =
  setuptools_scm
install_requires =
    docstring_parser
    qtpy>=1.7.0
    typing_extensions


[options.extras_require]
PySide2 =
    PySide2>=5.13 ; python_version=='3.7'
    PySide2>=5.14 ; python_version=='3.8'
    PySide2>=5.15 ; python_version=='3.9'
PyQt5 =
    PyQt5>=5.12.0
tqdm =
    tqdm>=4.30.0
testing =
    tox
    tox-conda
    pytest
    pytest-qt
    pytest-cov
    pytest-mypy-plugins
    numpy
    pandas ; python_version>'3.7'
    tqdm
dev =
    ipython
    jedi<0.18.0
    black==20.8b1
    flake8==3.8.4
    flake8-docstrings
    isort==5.7.0
    mypy==0.790
    pre-commit
    pydocstyle
    %(testing)s
    %(PyQt5)s

[bdist_wheel]
universal = 1

[flake8]
exclude = docs,_version.py,.eggs,examples
max-line-length = 88
docstring-convention = numpy
<<<<<<< HEAD
ignore = D100, D107, D213, D401, D413, W503
=======
ignore =  D100, D213, D401, D413, D107, W503
>>>>>>> b81fbf43
per-file-ignores =
    magicgui/events.py:D
    tests/*.py:D
    magicgui/backends/_qtpy/*.py:D

[aliases]
test = pytest

[pydocstyle]
match_dir = magicgui
convention = numpy
add_select = D402,D415,D417
ignore = D100, D213, D401, D413, D107

[tool:pytest]
addopts = -v -W error --mypy-ini-file=setup.cfg

[mypy]
files = magicgui
warn_unused_configs = True
warn_unused_ignores = True
check_untyped_defs = True
implicit_reexport = False
# this is strict!
# disallow_untyped_defs = True
show_column_numbers = True
show_error_codes = True
# pretty = True

[mypy-magicgui._tests.*]
ignore_errors = True

[mypy-magicgui._qt._tests.*]
ignore_errors = True

[mypy-.examples/]
ignore_errors = True

[mypy-qtpy.*]
ignore_missing_imports = True

[mypy-docstring_parser.*]
ignore_missing_imports = True

[mypy-pandas.*]
ignore_missing_imports = True

[mypy-numpy.*]
ignore_missing_imports = True

[mypy-imageio.*]
ignore_missing_imports = True

[isort]
profile = black
src_paths=magicgui<|MERGE_RESOLUTION|>--- conflicted
+++ resolved
@@ -85,11 +85,7 @@
 exclude = docs,_version.py,.eggs,examples
 max-line-length = 88
 docstring-convention = numpy
-<<<<<<< HEAD
-ignore = D100, D107, D213, D401, D413, W503
-=======
 ignore =  D100, D213, D401, D413, D107, W503
->>>>>>> b81fbf43
 per-file-ignores =
     magicgui/events.py:D
     tests/*.py:D
