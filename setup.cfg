[metadata]
name = magicgui
url = https://github.com/napari/magicgui
download_url = https://github.com/napari/magicgui
license = MIT license
license_file = LICENSE
description = build GUIs from functions, using magic
long_description = file: README.md, CHANGELOG.md
long_description_content_type = text/markdown
author = Talley Lambert
author_email = talley.lambert@gmail.com
keywords = gui, magicgui, widgets
project_urls =
    Documentation = https://napari.org/magicgui
    Source = https://github.com/napari/magicgui
    Tracker = https://github.com/napari/magicgui/issues
    Changelog = https://github.com/napari/magicgui/blob/master/CHANGELOG.md
classifiers =
    Development Status :: 4 - Beta
    Environment :: X11 Applications :: Qt
    Intended Audience :: Developers
    Intended Audience :: Science/Research
    License :: OSI Approved :: MIT License
    Operating System :: OS Independent
    Programming Language :: C
    Programming Language :: Python
    Programming Language :: Python :: 3 :: Only
    Programming Language :: Python :: 3.7
    Programming Language :: Python :: 3.8
    Programming Language :: Python :: 3.9
    Topic :: Desktop Environment
    Topic :: Software Development
    Topic :: Software Development :: User Interfaces
    Topic :: Software Development :: Widget Sets
    Topic :: Utilities

[options]
zip_safe = False
packages = find:
python_requires = >=3.7
setup_requires =
  setuptools_scm
install_requires =
    docstring_parser
    qtpy>=1.7.0
    typing_extensions


[options.extras_require]
PySide2 =
    PySide2>=5.13 ; python_version=='3.7'
    PySide2>=5.14 ; python_version=='3.8'
    PySide2>=5.15 ; python_version=='3.9'
PyQt5 =
    PyQt5>=5.12.0
tqdm =
    tqdm>=4.30.0
testing =
    tox
    tox-conda
    pytest
    pytest-qt
    pytest-cov
    pytest-mypy-plugins
    numpy
    pandas ; python_version>'3.7'
    tqdm
dev =
    ipython
    jedi<0.18.0
    black==20.8b1
    flake8==3.8.4
    flake8-docstrings
    isort==5.7.0
    mypy==0.800
    pre-commit
    pydocstyle
    %(testing)s
    %(PyQt5)s

[bdist_wheel]
universal = 1

[flake8]
exclude = docs,_version.py,.eggs,examples
max-line-length = 88
docstring-convention = numpy
ignore =  D100, D213, D401, D413, D107, W503
per-file-ignores =
    magicgui/events.py:D
    tests/*.py:D
    magicgui/backends/_qtpy/*.py:D

[aliases]
test = pytest

[pydocstyle]
match_dir = magicgui
convention = numpy
add_select = D402,D415,D417
ignore = D100, D213, D401, D413, D107

[tool:pytest]
addopts = -v -W error --mypy-ini-file=setup.cfg

[mypy]
files = magicgui
warn_unused_configs = True
warn_unused_ignores = True
check_untyped_defs = True
implicit_reexport = False
# this is strict!
# disallow_untyped_defs = True
show_column_numbers = True
show_error_codes = True
ignore_missing_imports = True
# pretty = True

[mypy-.examples/]
ignore_errors = True

<<<<<<< HEAD
[mypy-magicgui._mpl_image.*]
ignore_errors = True
=======
[mypy-.examples,numpy.*,_pytest.*,packaging.*]
ignore_errors = True

>>>>>>> 0e4a09f6

[isort]
profile = black
src_paths=magicgui<|MERGE_RESOLUTION|>--- conflicted
+++ resolved
@@ -116,17 +116,12 @@
 ignore_missing_imports = True
 # pretty = True
 
-[mypy-.examples/]
+[mypy-.examples/,magicgui._mpl_image.*]
 ignore_errors = True
 
-<<<<<<< HEAD
-[mypy-magicgui._mpl_image.*]
-ignore_errors = True
-=======
 [mypy-.examples,numpy.*,_pytest.*,packaging.*]
 ignore_errors = True
 
->>>>>>> 0e4a09f6
 
 [isort]
 profile = black
